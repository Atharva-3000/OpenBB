--- conflicted
+++ resolved
@@ -19,11 +19,7 @@
     def corecpi(
         self,
         chart: bool = False,
-<<<<<<< HEAD
-        provider: Optional[Literal["polygon", "fmp", "fred", "benzinga"]] = None,
-=======
-        provider: Union[Literal["benzinga", "fmp", "fred", "polygon"], None] = None,
->>>>>>> c8c7d836
+        provider: Union[Literal["benzinga", "fmp", "fred", "polygon"], None] = None,
     ) -> CommandOutput[openbb_core.app.model.results.empty.Empty]:
         """CORECPI."""
         inputs = filter_inputs(
@@ -279,11 +275,7 @@
     def cpi_options(
         self,
         chart: bool = False,
-<<<<<<< HEAD
-        provider: Optional[Literal["polygon", "fmp", "fred", "benzinga"]] = None,
-=======
-        provider: Union[Literal["benzinga", "fmp", "fred", "polygon"], None] = None,
->>>>>>> c8c7d836
+        provider: Union[Literal["benzinga", "fmp", "fred", "polygon"], None] = None,
     ) -> CommandOutput[openbb_core.app.model.results.empty.Empty]:
         """Get the options for v3 cpi(options=True)"""
         inputs = filter_inputs(
@@ -582,11 +574,7 @@
     def macro(
         self,
         chart: bool = False,
-<<<<<<< HEAD
-        provider: Optional[Literal["polygon", "fmp", "fred", "benzinga"]] = None,
-=======
-        provider: Union[Literal["benzinga", "fmp", "fred", "polygon"], None] = None,
->>>>>>> c8c7d836
+        provider: Union[Literal["benzinga", "fmp", "fred", "polygon"], None] = None,
     ) -> CommandOutput[openbb_core.app.model.results.empty.Empty]:
         """Query EconDB for macro data."""
         inputs = filter_inputs(
@@ -608,11 +596,7 @@
     def macro_countries(
         self,
         chart: bool = False,
-<<<<<<< HEAD
-        provider: Optional[Literal["polygon", "fmp", "fred", "benzinga"]] = None,
-=======
-        provider: Union[Literal["benzinga", "fmp", "fred", "polygon"], None] = None,
->>>>>>> c8c7d836
+        provider: Union[Literal["benzinga", "fmp", "fred", "polygon"], None] = None,
     ) -> CommandOutput[openbb_core.app.model.results.empty.Empty]:
         """MACRO_COUNTRIES."""
         inputs = filter_inputs(
@@ -634,11 +618,7 @@
     def macro_parameters(
         self,
         chart: bool = False,
-<<<<<<< HEAD
-        provider: Optional[Literal["polygon", "fmp", "fred", "benzinga"]] = None,
-=======
-        provider: Union[Literal["benzinga", "fmp", "fred", "polygon"], None] = None,
->>>>>>> c8c7d836
+        provider: Union[Literal["benzinga", "fmp", "fred", "polygon"], None] = None,
     ) -> CommandOutput[openbb_core.app.model.results.empty.Empty]:
         """MACRO_PARAMETERS."""
         inputs = filter_inputs(
@@ -660,11 +640,7 @@
     def balance(
         self,
         chart: bool = False,
-<<<<<<< HEAD
-        provider: Optional[Literal["polygon", "fmp", "fred", "benzinga"]] = None,
-=======
-        provider: Union[Literal["benzinga", "fmp", "fred", "polygon"], None] = None,
->>>>>>> c8c7d836
+        provider: Union[Literal["benzinga", "fmp", "fred", "polygon"], None] = None,
     ) -> CommandOutput[openbb_core.app.model.results.empty.Empty]:
         """BALANCE."""
         inputs = filter_inputs(
@@ -686,11 +662,7 @@
     def bigmac(
         self,
         chart: bool = False,
-<<<<<<< HEAD
-        provider: Optional[Literal["polygon", "fmp", "fred", "benzinga"]] = None,
-=======
-        provider: Union[Literal["benzinga", "fmp", "fred", "polygon"], None] = None,
->>>>>>> c8c7d836
+        provider: Union[Literal["benzinga", "fmp", "fred", "polygon"], None] = None,
     ) -> CommandOutput[openbb_core.app.model.results.empty.Empty]:
         """BIGMAC."""
         inputs = filter_inputs(
@@ -712,11 +684,7 @@
     def country_codes(
         self,
         chart: bool = False,
-<<<<<<< HEAD
-        provider: Optional[Literal["polygon", "fmp", "fred", "benzinga"]] = None,
-=======
-        provider: Union[Literal["benzinga", "fmp", "fred", "polygon"], None] = None,
->>>>>>> c8c7d836
+        provider: Union[Literal["benzinga", "fmp", "fred", "polygon"], None] = None,
     ) -> CommandOutput[openbb_core.app.model.results.empty.Empty]:
         """COUNTRY_CODES."""
         inputs = filter_inputs(
@@ -738,11 +706,7 @@
     def currencies(
         self,
         chart: bool = False,
-<<<<<<< HEAD
-        provider: Optional[Literal["polygon", "fmp", "fred", "benzinga"]] = None,
-=======
-        provider: Union[Literal["benzinga", "fmp", "fred", "polygon"], None] = None,
->>>>>>> c8c7d836
+        provider: Union[Literal["benzinga", "fmp", "fred", "polygon"], None] = None,
     ) -> CommandOutput[openbb_core.app.model.results.empty.Empty]:
         """CURRENCIES."""
         inputs = filter_inputs(
@@ -764,11 +728,7 @@
     def debt(
         self,
         chart: bool = False,
-<<<<<<< HEAD
-        provider: Optional[Literal["polygon", "fmp", "fred", "benzinga"]] = None,
-=======
-        provider: Union[Literal["benzinga", "fmp", "fred", "polygon"], None] = None,
->>>>>>> c8c7d836
+        provider: Union[Literal["benzinga", "fmp", "fred", "polygon"], None] = None,
     ) -> CommandOutput[openbb_core.app.model.results.empty.Empty]:
         """DEBT."""
         inputs = filter_inputs(
@@ -790,11 +750,7 @@
     def events(
         self,
         chart: bool = False,
-<<<<<<< HEAD
-        provider: Optional[Literal["polygon", "fmp", "fred", "benzinga"]] = None,
-=======
-        provider: Union[Literal["benzinga", "fmp", "fred", "polygon"], None] = None,
->>>>>>> c8c7d836
+        provider: Union[Literal["benzinga", "fmp", "fred", "polygon"], None] = None,
     ) -> CommandOutput[openbb_core.app.model.results.empty.Empty]:
         """EVENTS."""
         inputs = filter_inputs(
@@ -816,11 +772,7 @@
     def fgdp(
         self,
         chart: bool = False,
-<<<<<<< HEAD
-        provider: Optional[Literal["polygon", "fmp", "fred", "benzinga"]] = None,
-=======
-        provider: Union[Literal["benzinga", "fmp", "fred", "polygon"], None] = None,
->>>>>>> c8c7d836
+        provider: Union[Literal["benzinga", "fmp", "fred", "polygon"], None] = None,
     ) -> CommandOutput[openbb_core.app.model.results.empty.Empty]:
         """FGDP."""
         inputs = filter_inputs(
@@ -842,11 +794,7 @@
     def fred(
         self,
         chart: bool = False,
-<<<<<<< HEAD
-        provider: Optional[Literal["polygon", "fmp", "fred", "benzinga"]] = None,
-=======
-        provider: Union[Literal["benzinga", "fmp", "fred", "polygon"], None] = None,
->>>>>>> c8c7d836
+        provider: Union[Literal["benzinga", "fmp", "fred", "polygon"], None] = None,
     ) -> CommandOutput[openbb_core.app.model.results.empty.Empty]:
         """FRED."""
         inputs = filter_inputs(
@@ -868,11 +816,7 @@
     def fred_search(
         self,
         chart: bool = False,
-<<<<<<< HEAD
-        provider: Optional[Literal["polygon", "fmp", "fred", "benzinga"]] = None,
-=======
-        provider: Union[Literal["benzinga", "fmp", "fred", "polygon"], None] = None,
->>>>>>> c8c7d836
+        provider: Union[Literal["benzinga", "fmp", "fred", "polygon"], None] = None,
     ) -> CommandOutput[openbb_core.app.model.results.empty.Empty]:
         """FRED Search (was fred_notes)."""
         inputs = filter_inputs(
@@ -894,11 +838,7 @@
     def futures(
         self,
         chart: bool = False,
-<<<<<<< HEAD
-        provider: Optional[Literal["polygon", "fmp", "fred", "benzinga"]] = None,
-=======
-        provider: Union[Literal["benzinga", "fmp", "fred", "polygon"], None] = None,
->>>>>>> c8c7d836
+        provider: Union[Literal["benzinga", "fmp", "fred", "polygon"], None] = None,
     ) -> CommandOutput[openbb_core.app.model.results.empty.Empty]:
         """FUTURES. 2 sources"""
         inputs = filter_inputs(
@@ -920,11 +860,7 @@
     def gdp(
         self,
         chart: bool = False,
-<<<<<<< HEAD
-        provider: Optional[Literal["polygon", "fmp", "fred", "benzinga"]] = None,
-=======
-        provider: Union[Literal["benzinga", "fmp", "fred", "polygon"], None] = None,
->>>>>>> c8c7d836
+        provider: Union[Literal["benzinga", "fmp", "fred", "polygon"], None] = None,
     ) -> CommandOutput[openbb_core.app.model.results.empty.Empty]:
         """GDP."""
         inputs = filter_inputs(
@@ -946,11 +882,7 @@
     def glbonds(
         self,
         chart: bool = False,
-<<<<<<< HEAD
-        provider: Optional[Literal["polygon", "fmp", "fred", "benzinga"]] = None,
-=======
-        provider: Union[Literal["benzinga", "fmp", "fred", "polygon"], None] = None,
->>>>>>> c8c7d836
+        provider: Union[Literal["benzinga", "fmp", "fred", "polygon"], None] = None,
     ) -> CommandOutput[openbb_core.app.model.results.empty.Empty]:
         """GLBONDS."""
         inputs = filter_inputs(
@@ -972,11 +904,7 @@
     def indices(
         self,
         chart: bool = False,
-<<<<<<< HEAD
-        provider: Optional[Literal["polygon", "fmp", "fred", "benzinga"]] = None,
-=======
-        provider: Union[Literal["benzinga", "fmp", "fred", "polygon"], None] = None,
->>>>>>> c8c7d836
+        provider: Union[Literal["benzinga", "fmp", "fred", "polygon"], None] = None,
     ) -> CommandOutput[openbb_core.app.model.results.empty.Empty]:
         """INDICES."""
         inputs = filter_inputs(
@@ -998,11 +926,7 @@
     def overview(
         self,
         chart: bool = False,
-<<<<<<< HEAD
-        provider: Optional[Literal["polygon", "fmp", "fred", "benzinga"]] = None,
-=======
-        provider: Union[Literal["benzinga", "fmp", "fred", "polygon"], None] = None,
->>>>>>> c8c7d836
+        provider: Union[Literal["benzinga", "fmp", "fred", "polygon"], None] = None,
     ) -> CommandOutput[openbb_core.app.model.results.empty.Empty]:
         """OVERVIEW."""
         inputs = filter_inputs(
@@ -1024,11 +948,7 @@
     def perfmap(
         self,
         chart: bool = False,
-<<<<<<< HEAD
-        provider: Optional[Literal["polygon", "fmp", "fred", "benzinga"]] = None,
-=======
-        provider: Union[Literal["benzinga", "fmp", "fred", "polygon"], None] = None,
->>>>>>> c8c7d836
+        provider: Union[Literal["benzinga", "fmp", "fred", "polygon"], None] = None,
     ) -> CommandOutput[openbb_core.app.model.results.empty.Empty]:
         """PERFMAP."""
         inputs = filter_inputs(
@@ -1050,11 +970,7 @@
     def performance(
         self,
         chart: bool = False,
-<<<<<<< HEAD
-        provider: Optional[Literal["polygon", "fmp", "fred", "benzinga"]] = None,
-=======
-        provider: Union[Literal["benzinga", "fmp", "fred", "polygon"], None] = None,
->>>>>>> c8c7d836
+        provider: Union[Literal["benzinga", "fmp", "fred", "polygon"], None] = None,
     ) -> CommandOutput[openbb_core.app.model.results.empty.Empty]:
         """PERFORMANCE."""
         inputs = filter_inputs(
@@ -1076,11 +992,7 @@
     def revenue(
         self,
         chart: bool = False,
-<<<<<<< HEAD
-        provider: Optional[Literal["polygon", "fmp", "fred", "benzinga"]] = None,
-=======
-        provider: Union[Literal["benzinga", "fmp", "fred", "polygon"], None] = None,
->>>>>>> c8c7d836
+        provider: Union[Literal["benzinga", "fmp", "fred", "polygon"], None] = None,
     ) -> CommandOutput[openbb_core.app.model.results.empty.Empty]:
         """REVENUE."""
         inputs = filter_inputs(
@@ -1102,11 +1014,7 @@
     def rgdp(
         self,
         chart: bool = False,
-<<<<<<< HEAD
-        provider: Optional[Literal["polygon", "fmp", "fred", "benzinga"]] = None,
-=======
-        provider: Union[Literal["benzinga", "fmp", "fred", "polygon"], None] = None,
->>>>>>> c8c7d836
+        provider: Union[Literal["benzinga", "fmp", "fred", "polygon"], None] = None,
     ) -> CommandOutput[openbb_core.app.model.results.empty.Empty]:
         """RGDP."""
         inputs = filter_inputs(
@@ -1128,11 +1036,7 @@
     def rtps(
         self,
         chart: bool = False,
-<<<<<<< HEAD
-        provider: Optional[Literal["polygon", "fmp", "fred", "benzinga"]] = None,
-=======
-        provider: Union[Literal["benzinga", "fmp", "fred", "polygon"], None] = None,
->>>>>>> c8c7d836
+        provider: Union[Literal["benzinga", "fmp", "fred", "polygon"], None] = None,
     ) -> CommandOutput[openbb_core.app.model.results.empty.Empty]:
         """RTPS."""
         inputs = filter_inputs(
@@ -1154,11 +1058,7 @@
     def search_index(
         self,
         chart: bool = False,
-<<<<<<< HEAD
-        provider: Optional[Literal["polygon", "fmp", "fred", "benzinga"]] = None,
-=======
-        provider: Union[Literal["benzinga", "fmp", "fred", "polygon"], None] = None,
->>>>>>> c8c7d836
+        provider: Union[Literal["benzinga", "fmp", "fred", "polygon"], None] = None,
     ) -> CommandOutput[openbb_core.app.model.results.empty.Empty]:
         """SEARCH_INDEX."""
         inputs = filter_inputs(
@@ -1180,11 +1080,7 @@
     def spending(
         self,
         chart: bool = False,
-<<<<<<< HEAD
-        provider: Optional[Literal["polygon", "fmp", "fred", "benzinga"]] = None,
-=======
-        provider: Union[Literal["benzinga", "fmp", "fred", "polygon"], None] = None,
->>>>>>> c8c7d836
+        provider: Union[Literal["benzinga", "fmp", "fred", "polygon"], None] = None,
     ) -> CommandOutput[openbb_core.app.model.results.empty.Empty]:
         """SPENDING."""
         inputs = filter_inputs(
@@ -1206,11 +1102,7 @@
     def trust(
         self,
         chart: bool = False,
-<<<<<<< HEAD
-        provider: Optional[Literal["polygon", "fmp", "fred", "benzinga"]] = None,
-=======
-        provider: Union[Literal["benzinga", "fmp", "fred", "polygon"], None] = None,
->>>>>>> c8c7d836
+        provider: Union[Literal["benzinga", "fmp", "fred", "polygon"], None] = None,
     ) -> CommandOutput[openbb_core.app.model.results.empty.Empty]:
         """TRUST."""
         inputs = filter_inputs(
@@ -1232,11 +1124,7 @@
     def usbonds(
         self,
         chart: bool = False,
-<<<<<<< HEAD
-        provider: Optional[Literal["polygon", "fmp", "fred", "benzinga"]] = None,
-=======
-        provider: Union[Literal["benzinga", "fmp", "fred", "polygon"], None] = None,
->>>>>>> c8c7d836
+        provider: Union[Literal["benzinga", "fmp", "fred", "polygon"], None] = None,
     ) -> CommandOutput[openbb_core.app.model.results.empty.Empty]:
         """USBONDS."""
         inputs = filter_inputs(
@@ -1258,11 +1146,7 @@
     def valuation(
         self,
         chart: bool = False,
-<<<<<<< HEAD
-        provider: Optional[Literal["polygon", "fmp", "fred", "benzinga"]] = None,
-=======
-        provider: Union[Literal["benzinga", "fmp", "fred", "polygon"], None] = None,
->>>>>>> c8c7d836
+        provider: Union[Literal["benzinga", "fmp", "fred", "polygon"], None] = None,
     ) -> CommandOutput[openbb_core.app.model.results.empty.Empty]:
         """VALUATION."""
         inputs = filter_inputs(
