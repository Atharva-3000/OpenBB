--- conflicted
+++ resolved
@@ -10,11 +10,7 @@
 import openbb_core.app.model.command_context
 import openbb_core.app.model.results.empty
 from openbb_core.app.model.custom_parameter import OpenBBCustomParameter
-<<<<<<< HEAD
 from openbb_core.app.model.obbject import OBBject
-=======
-from openbb_core.app.model.obbject import Obbject
->>>>>>> 0a9aa8ce
 from openbb_core.app.static.container import Container
 from openbb_core.app.static.filters import filter_call, filter_inputs, filter_output
 
@@ -57,7 +53,7 @@
         ] = 12,
         chart: bool = False,
         provider: Optional[Literal["fmp", "polygon"]] = None,
-        **kwargs
+        **kwargs,
     ) -> OBBject[List]:
         """Balance Sheet.
 
@@ -292,7 +288,7 @@
         ] = 10,
         chart: bool = False,
         provider: Optional[Literal["fmp"]] = None,
-        **kwargs
+        **kwargs,
     ) -> OBBject[List]:
         """Balance Sheet Statement Growth.
 
@@ -459,7 +455,7 @@
         ] = None,
         chart: bool = False,
         provider: Optional[Literal["fmp"]] = None,
-        **kwargs
+        **kwargs,
     ) -> OBBject[List]:
         """Show Dividend Calendar for a given start and end dates.
 
@@ -560,7 +556,7 @@
         ] = 12,
         chart: bool = False,
         provider: Optional[Literal["fmp", "polygon"]] = None,
-        **kwargs
+        **kwargs,
     ) -> OBBject[List]:
         """Cash Flow Statement.
 
@@ -757,7 +753,7 @@
         ] = 10,
         chart: bool = False,
         provider: Optional[Literal["fmp"]] = None,
-        **kwargs
+        **kwargs,
     ) -> OBBject[List]:
         """Cash Flow Statement Growth.
 
@@ -898,7 +894,7 @@
         ],
         chart: bool = False,
         provider: Optional[Literal["fmp"]] = None,
-        **kwargs
+        **kwargs,
     ) -> OBBject[List]:
         """Executive Compensation.
 
@@ -1004,7 +1000,7 @@
         ] = None,
         chart: bool = False,
         provider: Optional[Literal["fmp"]] = None,
-        **kwargs
+        **kwargs,
     ) -> OBBject[List]:
         """Stock Split Calendar.
 
@@ -1123,7 +1119,7 @@
         ],
         chart: bool = False,
         provider: Optional[Literal["fmp"]] = None,
-        **kwargs
+        **kwargs,
     ) -> OBBject[List]:
         """Historical Dividends.
 
@@ -1230,7 +1226,7 @@
         ] = 50,
         chart: bool = False,
         provider: Optional[Literal["fmp"]] = None,
-        **kwargs
+        **kwargs,
     ) -> OBBject[List]:
         """Earnings Calendar.
 
@@ -1323,7 +1319,7 @@
         ],
         chart: bool = False,
         provider: Optional[Literal["fmp"]] = None,
-        **kwargs
+        **kwargs,
     ) -> OBBject[List]:
         """Number of Employees.
 
@@ -1457,7 +1453,7 @@
         ] = 30,
         chart: bool = False,
         provider: Optional[Literal["fmp"]] = None,
-        **kwargs
+        **kwargs,
     ) -> OBBject[List]:
         """Analyst Estimates.
 
@@ -1673,7 +1669,7 @@
         ] = 12,
         chart: bool = False,
         provider: Optional[Literal["fmp", "polygon"]] = None,
-        **kwargs
+        **kwargs,
     ) -> OBBject[List]:
         """Income Statement.
 
@@ -1894,7 +1890,7 @@
         ] = "annually",
         chart: bool = False,
         provider: Optional[Literal["fmp"]] = None,
-        **kwargs
+        **kwargs,
     ) -> OBBject[List]:
         """Income Statement Growth.
 
@@ -2069,7 +2065,7 @@
         ] = 0,
         chart: bool = False,
         provider: Optional[Literal["fmp"]] = None,
-        **kwargs
+        **kwargs,
     ) -> OBBject[List]:
         """Stock Insider Trading.
 
@@ -2190,7 +2186,7 @@
         ] = None,
         chart: bool = False,
         provider: Optional[Literal["fmp"]] = None,
-        **kwargs
+        **kwargs,
     ) -> OBBject[List]:
         """Institutional Ownership.
 
@@ -2366,7 +2362,7 @@
         ] = 100,
         chart: bool = False,
         provider: Optional[Literal["fmp"]] = None,
-        **kwargs
+        **kwargs,
     ) -> OBBject[List]:
         """Key Metrics.
 
@@ -2564,7 +2560,7 @@
         ],
         chart: bool = False,
         provider: Optional[Literal["fmp"]] = None,
-        **kwargs
+        **kwargs,
     ) -> OBBject[List]:
         """Key Executives.
 
@@ -2683,7 +2679,7 @@
         ],
         chart: bool = False,
         provider: Optional[Literal["fmp"]] = None,
-        **kwargs
+        **kwargs,
     ) -> OBBject[BaseModel]:
         """Company Overview.
 
@@ -2835,7 +2831,7 @@
         ] = 0,
         chart: bool = False,
         provider: Optional[Literal["fmp"]] = None,
-        **kwargs
+        **kwargs,
     ) -> OBBject[List]:
         """Stock Ownership.
 
@@ -2991,7 +2987,7 @@
         ],
         chart: bool = False,
         provider: Optional[Literal["fmp"]] = None,
-        **kwargs
+        **kwargs,
     ) -> OBBject[BaseModel]:
         """Price Target Consensus.
 
@@ -3073,7 +3069,7 @@
         ],
         chart: bool = False,
         provider: Optional[Literal["fmp"]] = None,
-        **kwargs
+        **kwargs,
     ) -> OBBject[List]:
         """Price Target.
 
@@ -3178,7 +3174,7 @@
         ] = 12,
         chart: bool = False,
         provider: Optional[Literal["fmp"]] = None,
-        **kwargs
+        **kwargs,
     ) -> OBBject[List]:
         """Extensive set of ratios over time.
 
@@ -3414,7 +3410,7 @@
         ] = "flat",
         chart: bool = False,
         provider: Optional[Literal["fmp"]] = None,
-        **kwargs
+        **kwargs,
     ) -> OBBject[List]:
         """Revenue Geographic.
 
@@ -3516,7 +3512,7 @@
         ] = "flat",
         chart: bool = False,
         provider: Optional[Literal["fmp"]] = None,
-        **kwargs
+        **kwargs,
     ) -> OBBject[List]:
         """Revenue Business Line.
 
@@ -3664,7 +3660,7 @@
         ],
         chart: bool = False,
         provider: Optional[Literal["fmp"]] = None,
-        **kwargs
+        **kwargs,
     ) -> OBBject[List]:
         """Share Statistics.
 
@@ -3748,7 +3744,7 @@
         ],
         chart: bool = False,
         provider: Optional[Literal["fmp"]] = None,
-        **kwargs
+        **kwargs,
     ) -> OBBject[List]:
         """Historical Stock Splits.
 
@@ -3857,7 +3853,7 @@
         ] = 1,
         chart: bool = False,
         provider: Optional[Literal["fmp"]] = None,
-        **kwargs
+        **kwargs,
     ) -> OBBject[List]:
         """Earnings Call Transcript.
 
