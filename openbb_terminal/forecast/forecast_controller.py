"""Forecast Controller Module"""
__docformat__ = "numpy"

# pylint: disable=too-many-lines, too-many-branches, too-many-arguments, R0904,R0902,W0707
# flake8: noqa
import argparse
import logging
from typing import Any, Dict, List, Optional

try:
    import darts
    import torch

    darts_latest = "0.23.0"
    # check darts version
    if darts.__version__ != darts_latest:
        print(f"You are currently using Darts version {darts.__version__}")
        print(
            "Follow instructions on creating a new conda environment with the latest "
            f"Darts version ({darts_latest}):"
        )
        print("https://docs.openbb.co/terminal/quickstart/installation")
except ModuleNotFoundError:
    raise ModuleNotFoundError(
        "Please install the forecast version of the terminal. Instructions can be found "
        "under the python tab: https://docs.openbb.co/terminal/quickstart/installation"
    )

try:
    import whisper
    from transformers import pipeline
    import yt_dlp
    from whisper.tokenizer import LANGUAGES, TO_LANGUAGE_CODE
    from openbb_terminal.forecast.whisper_utils import str2bool

    # if imports are successful, set flag to True
    WHISPER_AVAILABLE = True

except ModuleNotFoundError:
    raise ModuleNotFoundError(
        "Please install whisper model. Instructions can be found here: "
        "https://github.com/openai/whisper"
        "Please install the transformers library with the following command: "
        "pip install transformers"
        "Please install the yt_dlp library with the following command: "
        "pip install yt_dlp"
    )

import pandas as pd
import psutil

<<<<<<< HEAD
# ignore  pylint(ungrouped-imports)
# pylint: disable=ungrouped-imports
=======
from openbb_terminal import feature_flags as obbff
from openbb_terminal.common import common_model
>>>>>>> f1a824a1
from openbb_terminal.core.config.paths import (
    USER_CUSTOM_IMPORTS_DIRECTORY,
<<<<<<< HEAD
    USER_FORECAST_WHISPER_DIRECTORY,
=======
    USER_EXPORTS_DIRECTORY,
>>>>>>> f1a824a1
)
from openbb_terminal.custom_prompt_toolkit import NestedCompleter
from openbb_terminal.decorators import log_start_end
<<<<<<< HEAD
from openbb_terminal.helper_funcs import (
    check_positive,
    check_positive_float,
    NO_EXPORT,
    EXPORT_ONLY_FIGURES_ALLOWED,
    EXPORT_ONLY_RAW_DATA_ALLOWED,
    log_and_raise,
    valid_date,
    parse_and_split_input,
)

from openbb_terminal.menu import session
from openbb_terminal.parent_classes import BaseController
from openbb_terminal.rich_config import console, MenuText
=======
>>>>>>> f1a824a1
from openbb_terminal.forecast import (
    anom_view,
    autoarima_view,
    autoces_view,
    autoets_view,
    autoselect_view,
    brnn_view,
    expo_model,
    expo_view,
    forecast_model,
    forecast_view,
    helpers,
    linregr_view,
    mstl_view,
    nbeats_view,
    nhits_view,
    regr_view,
    rnn_view,
    rwd_view,
    seasonalnaive_view,
    tcn_view,
    tft_view,
    theta_view,
    trans_view,
<<<<<<< HEAD
    nhits_view,
    whisper_model,
=======
>>>>>>> f1a824a1
)
from openbb_terminal.helper_funcs import (
    EXPORT_ONLY_FIGURES_ALLOWED,
    EXPORT_ONLY_RAW_DATA_ALLOWED,
    NO_EXPORT,
    check_positive,
    check_positive_float,
    log_and_raise,
    valid_date,
)
from openbb_terminal.menu import session
from openbb_terminal.parent_classes import BaseController
from openbb_terminal.rich_config import MenuText, console

logger = logging.getLogger(__name__)
empty_df = pd.DataFrame()


def check_greater_than_one(value) -> int:
    """Argparse type to check positive int above 1"""
    new_value = int(value)
    if new_value <= 1:
        log_and_raise(
            argparse.ArgumentTypeError(
                f"{value} is an invalid positive int value. Must be greater than 1."
            )
        )
    return new_value


class ForecastController(BaseController):
    """Forecast class"""

    CHOICES_COMMANDS: List[str] = [
        "load",
        "show",
        "plot",
        "clean",
        "combine",
        "desc",
        "corr",
        "rename",
        "delete",
        "export",
        "ema",
        "sto",
        "rsi",
        "roc",
        "mom",
        "delta",
        "atr",
        "signal",
        "autoselect",
        "autoarima",
        "autoces",
        "autoets",
        "mstl",
        "rwd",
        "seasonalnaive",
        "expo",
        "theta",
        "rnn",
        "brnn",
        "nbeats",
        "tcn",
        "regr",
        "linregr",
        "trans",
        "tft",
        "season",
        "which",
        "nhits",
<<<<<<< HEAD
        "whisper",
=======
        "anom",
>>>>>>> f1a824a1
    ]
    pandas_plot_choices = [
        "line",
        "scatter",
        "bar",
        "barh",
        "hist",
        "box",
        "kde",
        "area",
        "pie",
        "hexbin",
    ]
    disclaimer = """
    All models are for educational purposes only. The techniques available in this menu are not
    fine tuned or guaranteed to work. Backtesting results is not a guarantee of future accuracy.
    Investing involves monetary risk that OpenBB does not take a role in. Please research any
    prediction techniques fully before attempting to use. OpenBB is not liable for any loss or
    damages."""

    PATH = "/forecast/"
    CHOICES_GENERATION = True

    loaded_dataset_cols = "\n"
    list_dataset_cols: list = list()

    def __init__(
        self,
        ticker: str = "",
        data: pd.DataFrame = empty_df,
        queue: Optional[List[str]] = None,
    ):
        """Constructor"""
        super().__init__(queue)
        self.files: List[str] = []
        self.choices = {}
        # The full file name with extension, this allows the rest command to work
        self.files_full: List[List[str]] = []
        self.datasets: Dict[str, pd.DataFrame] = dict()
        self.MINIMUM_DATA_LENGTH = 100

        if ticker and not data.empty:
            data = data.reset_index()
            data.columns = data.columns.map(lambda x: x.lower().replace(" ", "_"))

            self.files.append(ticker)
            self.datasets[ticker] = data
            self.loaded_dataset_cols = "\n"

            self.loaded_dataset_cols += (
                f"  {ticker} {(20 - len(ticker)) * ' '}: "
                f"{', '.join(data.columns)}\n"
            )

            for col in data.columns:
                self.list_dataset_cols.append(f"{ticker}.{col}")

        self.DATA_TYPES: List[str] = ["int", "float", "str", "bool", "category", "date"]

        self.signs: Dict[Any, Any] = {
            "div": "/",
            "mul": "*",
            "add": "+",
            "sub": "-",
            "mod": "%",
            "pow": "**",
        }
        self.DATA_FILES = forecast_model.get_default_files()

        # setting device on GPU if available, else CPU
        self.device = "cuda" if torch.cuda.is_available() else "cpu"
        self.comp_ram = f"{round(psutil.virtual_memory().total / (1024.0 ** 3),2)}G"
        self.rec_data_size = f"{(psutil.virtual_memory().total / (1024.0 ** 3))//3}G"
        self.torch_version = torch.__version__
        self.darts_version = darts.__version__

        if session and obbff.USE_PROMPT_TOOLKIT:
            choices: dict = self.choices_default

            self.choices = choices
            self.completer = NestedCompleter.from_nested_dict(choices)

    def call_exit(self, _) -> None:
        """Process exit terminal command from forecast menu."""
        self.save_class()
        for _ in range(self.PATH.count("/") + 1):
            self.queue.insert(0, "quit")

    def get_dataset_columns(self):
        return {
            f"{dataset}.{column}": {column: None, dataset: None}
            for dataset, dataframe in self.datasets.items()
            for column in dataframe.columns
        }

    def parse_input(self, an_input: str) -> List:
        """Parse controller input

        Overrides the parent class function to handle YouTube video URL conventions.
        See `BaseController.parse_input()` for details.
        """
        # Filtering out YouTube video parameters like "v=" and removing the domain name
        youtube_filter = r"(youtube\.com/watch\?v=)"

        custom_filters = [youtube_filter]

        commands = parse_and_split_input(
            an_input=an_input.replace("https://", ""), custom_filters=custom_filters
        )
        return commands

    def update_runtime_choices(self):
        # Load in any newly exported files
        self.DATA_FILES = forecast_model.get_default_files()
        if session and obbff.USE_PROMPT_TOOLKIT:
            choices: dict = self.choices_default  # type: ignore

            self.choices = choices
            self.completer = NestedCompleter.from_nested_dict(choices)

    def refresh_datasets_on_menu(self):
        """Refresh datasets on menu with new columns when adding new features"""

        self.list_dataset_cols = list()
        maxfile = max(len(file) for file in self.files)
        self.loaded_dataset_cols = "\n"
        for dataset, data in self.datasets.items():
            self.loaded_dataset_cols += (
                f"  {dataset} {(maxfile - len(dataset)) * ' '}: "
                f"{', '.join(data.columns)}\n"
            )

            for col in data.columns:
                self.list_dataset_cols.append(f"{dataset}.{col}")

    def print_help(self):
        """Print help"""
        mt = MenuText("forecast/")
        mt.add_param("_disclaimer_", self.disclaimer)
        mt.add_raw("\n")
        mt.add_param(
            "_data_loc",
            f"\n\t{USER_EXPORTS_DIRECTORY}\n\t{USER_CUSTOM_IMPORTS_DIRECTORY}",
        )
        mt.add_raw("\n")
        mt.add_cmd("load")
        mt.add_raw("\n")
        mt.add_param("_loaded", self.loaded_dataset_cols)
        mt.add_info("_exploration_")
        mt.add_cmd("show", self.files)
        mt.add_cmd("plot", self.files)
        mt.add_cmd("clean", self.files)
        mt.add_cmd("combine", self.files)
        mt.add_cmd("desc", self.files)
        mt.add_cmd("corr", self.files)
        mt.add_cmd("season", self.files)
        mt.add_cmd("delete", self.files)
        mt.add_cmd("rename", self.files)
        mt.add_cmd("export", self.files)
        mt.add_raw("\n")
        mt.add_info("_feateng_")
        mt.add_cmd("ema", self.files)
        mt.add_cmd("sto", self.files)
        mt.add_cmd("rsi", self.files)
        mt.add_cmd("roc", self.files)
        mt.add_cmd("mom", self.files)
        mt.add_cmd("delta", self.files)
        mt.add_cmd("atr", self.files)
        mt.add_cmd("signal", self.files)
        mt.add_raw("\n")
        mt.add_info("_tsforecasting_")
        mt.add_cmd("autoselect", self.files)
        mt.add_cmd("autoarima", self.files)
        mt.add_cmd("autoces", self.files)
        mt.add_cmd("autoets", self.files)
        mt.add_cmd("mstl", self.files)
        mt.add_cmd("rwd", self.files)
        mt.add_cmd("seasonalnaive", self.files)
        mt.add_cmd("expo", self.files)
        mt.add_cmd("theta", self.files)
        mt.add_cmd("linregr", self.files)
        mt.add_cmd("regr", self.files)
        mt.add_cmd("rnn", self.files)
        mt.add_cmd("brnn", self.files)
        mt.add_cmd("nbeats", self.files)
        mt.add_cmd("nhits", self.files)
        mt.add_cmd("tcn", self.files)
        mt.add_cmd("trans", self.files)
        mt.add_cmd("tft", self.files)
        mt.add_raw("\n")
<<<<<<< HEAD
        mt.add_info("_misc_")
        mt.add_cmd("whisper", WHISPER_AVAILABLE)
=======
        mt.add_info("_anomaly_")
        mt.add_cmd("anom", self.files)
>>>>>>> f1a824a1

        console.print(text=mt.menu_text, menu="Forecast")

    def custom_reset(self):
        """Class specific component of reset command"""
        if self.files_full:
            queue = ["forecast"]
            for file, alias in self.files_full:
                load = f"'load {file}"
                if alias:
                    load += f" -a {alias}'"
                else:
                    load += "'"
                queue.append(load)
            return queue
        return []

    def add_standard_args(
        self,
        parser: argparse.ArgumentParser,
        target_dataset: bool = False,
        target_column: bool = False,
        period: Optional[int] = None,
        n_days: bool = False,
        seasonal: Optional[str] = None,
        periods: bool = False,
        window: bool = False,
        train_split: bool = False,
        input_chunk_length: bool = False,
        output_chunk_length: bool = False,
        force_reset: bool = False,
        save_checkpoints: bool = False,
        model_save_name: Optional[str] = None,
        n_epochs: bool = False,
        model_type: bool = False,
        dropout: Optional[float] = None,
        batch_size: Optional[int] = None,
        learning_rate: bool = False,
        past_covariates: bool = False,
        all_past_covariates: bool = False,
        lags: bool = False,
        hidden_size: int = 0,
        n_jumps: bool = False,
        end: bool = False,
        start: bool = False,
        residuals: bool = False,
        forecast_only: bool = False,
        naive: bool = False,
        explainability_raw: bool = False,
        export_pred_raw: bool = False,
        metric: bool = False,
    ):
        if hidden_size:
            parser.add_argument(
                "--hidden-size",
                action="store",
                dest="hidden_size",
                default=hidden_size,
                type=check_positive,
                help="Size for feature maps for each hidden RNN layer (h_n)",
            )
        if past_covariates:
            parser.add_argument(
                "--past-covariates",
                action="store",
                dest="past_covariates",
                default=None,
                type=str,
                help="Past covariates(columns/features) in same dataset. Comma separated.",
            )
        if all_past_covariates:
            parser.add_argument(
                "--all-past-covariates",
                action="store_true",
                dest="all_past_covariates",
                default=False,
                help="Adds all rows as past covariates except for date and the target column.",
            )
        if naive:
            parser.add_argument(
                "--naive",
                action="store_true",
                dest="naive",
                default=False,
                help="Show the naive baseline for a model.",
            )
        if target_dataset:
            parser.add_argument(
                "-d",
                "--dataset",
                help="The name of the dataset you want to select",
                dest="target_dataset",
                type=str,
                choices=list(self.datasets.keys()),
            )
        if target_column:
            parser.add_argument(
                "-c",
                "--target-column",
                help="The name of the specific column you want to use",
                dest="target_column",
                type=str,
                default="close",
            )
        if period is not None:
            parser.add_argument(
                "--period",
                help="The period to use",
                dest="period",
                type=check_greater_than_one,
                default=period,
            )
        if n_days:
            parser.add_argument(
                "-n",
                "--n-days",
                action="store",
                dest="n_days",
                type=check_positive,
                default=5,
                help="prediction days.",
            )
        if seasonal is not None:
            parser.add_argument(
                "-s",
                "--seasonal",
                action="store",
                dest="seasonal",
                choices=expo_model.SEASONS,
                default=seasonal,
                help="Seasonality: N: None, A: Additive, M: Multiplicative.",
            )
        if periods:
            parser.add_argument(
                "-p",
                "--periods",
                action="store",
                dest="seasonal_periods",
                type=check_positive,
                default=7,
                help="Seasonal periods: 4: Quarterly, 7: Daily",
            )
        if window:
            parser.add_argument(
                "-w",
                "--window",
                action="store",
                dest="start_window",
                default=0.85,
                type=check_positive_float,
                help="Start point for rolling training and forecast window. 0.0-1.0",
            )
        if train_split:
            parser.add_argument(
                "-t",
                "--train-split",
                action="store",
                dest="train_split",
                default=0.85,
                type=check_positive_float,
                help="Start point for rolling training and forecast window. 0.0-1.0",
            )
        if input_chunk_length:
            parser.add_argument(
                "-i",
                "--input-chunk-length",
                action="store",
                dest="input_chunk_length",
                default=14,
                type=check_positive,
                help="Number of past time steps for forecasting module at prediction time.",
            )
        if output_chunk_length:
            parser.add_argument(
                "-o",
                "--output-chunk-length",
                action="store",
                dest="output_chunk_length",
                default=5,
                type=check_positive,
                help="The length of the forecast of the model.",
            )
        if force_reset:
            parser.add_argument(
                "--force-reset",
                action="store",
                dest="force_reset",
                default=True,
                type=bool,
                help="""If set to True, any previously-existing model with the same name will be reset
                        (all checkpoints will be discarded).""",
            )
        if save_checkpoints:
            parser.add_argument(
                "--save-checkpoints",
                action="store",
                dest="save_checkpoints",
                default=True,
                type=bool,
                help="Whether to automatically save the untrained model and checkpoints.",
            )
        if model_save_name is not None:
            parser.add_argument(
                "--model-save-name",
                type=str,
                action="store",
                dest="model_save_name",
                default=model_save_name,
                help="Name of the model to save.",
            )
        if n_epochs:
            parser.add_argument(
                "--n-epochs",
                action="store",
                dest="n_epochs",
                default=300,
                type=check_positive,
                help="Number of epochs over which to train the model.",
            )
        if model_type:
            parser.add_argument(
                "--model-type",
                type=str,
                action="store",
                dest="model_type",
                default="LSTM",
                help='Enter a string specifying the RNN module type ("RNN", "LSTM" or "GRU")',
            )
        if dropout is not None:
            parser.add_argument(
                "--dropout",
                action="store",
                dest="dropout",
                default=dropout,
                type=check_positive_float,
                help="Fraction of neurons affected by Dropout, from 0 to 1.",
            )
        if batch_size is not None:
            parser.add_argument(
                "--batch-size",
                action="store",
                dest="batch_size",
                default=batch_size,
                type=check_positive,
                help="Number of time series (input and output) used in each training pass",
            )
        if end:
            parser.add_argument(
                "--end",
                action="store",
                type=valid_date,
                dest="s_end_date",
                default=None,
                help="The end date (format YYYY-MM-DD) to select for testing",
            )
        if start:
            parser.add_argument(
                "--start",
                action="store",
                type=valid_date,
                dest="s_start_date",
                default=None,
                help="The start date (format YYYY-MM-DD) to select for testing",
            )
        if learning_rate:
            parser.add_argument(
                "--learning-rate",
                action="store",
                dest="learning_rate",
                default=1e-3,
                type=check_positive_float,
                help="Learning rate during training.",
            )
        if n_jumps:
            parser.add_argument(
                "-j",
                "--jumps",
                action="store",
                dest="n_jumps",
                type=check_positive,
                default=1,
                help="number of jumps in training data.",
            )
        if lags:
            parser.add_argument(
                "--lags",
                action="store",
                dest="lags",
                type=check_greater_than_one,
                default=14,
                help="Lagged target values used to predict the next time step.",
            )
        if residuals:
            parser.add_argument(
                "--residuals",
                help="Show the residuals for the model.",
                action="store_true",
                default=False,
                dest="residuals",
            )
        if forecast_only:
            parser.add_argument(
                "--forecast-only",
                help="Do not plot the historical data without forecasts.",
                action="store_true",
                default=False,
                dest="forecast_only",
            )
        if explainability_raw:
            parser.add_argument(
                "--explainability-raw",
                action="store_true",
                dest="explainability_raw",
                default=False,
                help="Prints out a raw dataframe showing explainability results.",
            )

        if export_pred_raw:
            parser.add_argument(
                "--export-pred-raw",
                action="store_true",
                dest="export_pred_raw",
                default=False,
                help="Export predictions to a csv file.",
            )

        if metric:
            parser.add_argument(
                "--metric",
                type=str,
                action="store",
                dest="metric",
                default="mape",
                choices=["rmse", "mse", "mape", "smape"],
                help="Calculate precision based on a specific metric (rmse, mse, mape)",
            )

            # if user does not put in --dataset
        return parser

    def load(self, ticker: str, data: pd.DataFrame):
        """Loads news dataframes into memory"""

        # check if data has minimum number of rows
        if len(data) < self.MINIMUM_DATA_LENGTH:
            console.print(
                f"[red]Dataset is smaller than recommended minimum {self.MINIMUM_DATA_LENGTH} data points. [/red]"
            )
            console.print(
                f"[red]Please increase the number of data points for [ {ticker} ] and try again.[/red]"
            )
            return

        if not data.empty:
            data.columns = data.columns.map(lambda x: x.lower().replace(" ", "_"))

            # If the index is a date, move this into a normal column
            if data.index.name == "date":
                data = data.reset_index()
            # Convert date to datetime
            # TODO: for now we drop time, once we add handling for time remove this
            if "date" in data.columns:
                data["date"] = data["date"].apply(helpers.dt_format)
                data["date"] = pd.to_datetime(data["date"])

            # if we import a custom dataset, remove the old index "unnamed:_0"
            if "unnamed:_0" in data.columns:
                data = data.drop(columns=["unnamed:_0"])

            self.files.append(ticker)
            self.datasets[ticker] = data

            # Process new datasets to be updated
            self.list_dataset_cols = list()
            maxfile = max(len(file) for file in self.files)
            self.loaded_dataset_cols = "\n"
            for dataset, x_data in self.datasets.items():
                self.loaded_dataset_cols += (
                    f"  {dataset} {(maxfile - len(dataset)) * ' '}: "
                    f"{', '.join(x_data.columns)}\n"
                )

                for col in data.columns:
                    self.list_dataset_cols.append(f"{dataset}.{col}")

    @log_start_end(log=logger)
    def call_load(self, other_args: List[str]):
        """Process load"""
        parser = argparse.ArgumentParser(
            add_help=False,
            formatter_class=argparse.ArgumentDefaultsHelpFormatter,
            prog="load",
            description="Load custom dataset (from previous export, custom imports).",
        )
        parser.add_argument(
            "-f",
            "--file",
            help="File to load data in (can be custom import, may have been exported before.)",
            choices=self.DATA_FILES.keys(),
            type=str,
        )
        parser.add_argument(
            "-a",
            "--alias",
            help="Alias name to give to the dataset",
            type=str,
        )
        # Load in any newly exported files
        self.DATA_FILES = forecast_model.get_default_files()

        if other_args and "-" not in other_args[0][0]:
            other_args.insert(0, "-f")
        ns_parser = self.parse_known_args_and_warn(parser, other_args)

        if ns_parser:
            if ns_parser.file:
                file = ns_parser.file
                if ns_parser.alias:
                    alias = ns_parser.alias
                else:
                    if "." in ns_parser.file:
                        alias = ".".join(ns_parser.file.split(".")[:-1])
                    else:
                        alias = ns_parser.file

                # check if this dataset has been added already
                if alias in self.files:
                    console.print(
                        "[red]The file/dataset selected has already been loaded.[/red]\n"
                    )
                    return
                data = common_model.load(file, self.DATA_FILES, {})
                if not data.empty:
                    self.files_full.append([ns_parser.file, ns_parser.alias])
                    self.load(alias, data)
            self.update_runtime_choices()

    # Show selected dataframe on console
    @log_start_end(log=logger)
    def call_which(self, other_args: List[str]):
        """Process which command"""
        parser = argparse.ArgumentParser(
            add_help=False,
            formatter_class=argparse.ArgumentDefaultsHelpFormatter,
            prog="which",
            description="Show library versions of required packages.",
        )
        ns_parser = self.parse_known_args_and_warn(
            parser,
            other_args,
        )

        if ns_parser:
            console.print(
                f"[green]Current Compute Device (CPU or GPU):[/green] {self.device.upper()}"
            )
            console.print(f"[green]Current RAM:[/green] {self.comp_ram}")
            console.print(
                f"[green]Recommended Max dataset size based on current RAM:[/green] {self.rec_data_size}"
            )
            console.print(f"[green]Torch version:[/green] {self.torch_version}")
            console.print(f"[green]Darts version:[/green] {self.darts_version}")

    # Show selected dataframe on console
    @log_start_end(log=logger)
    def call_show(self, other_args: List[str]):
        """Process show command"""
        parser = argparse.ArgumentParser(
            add_help=False,
            formatter_class=argparse.ArgumentDefaultsHelpFormatter,
            prog="show",
            description="Show a portion of the DataFrame",
        )
        parser.add_argument(
            "-n",
            "--name",
            type=str,
            choices=self.files,
            dest="name",
            help="The name of the database you want to show data for",
        )
        parser.add_argument(
            "-s",
            "--sortby",
            help="Sort based on a column in the DataFrame",
            nargs="+",
            type=str,
            dest="sortby",
            default="",
        )
        parser.add_argument(
            "-r",
            "--reverse",
            action="store_true",
            dest="reverse",
            default=False,
            help=(
                "Data is sorted in descending order by default. "
                "Reverse flag will sort it in an ascending way. "
                "Only works when raw data is displayed."
            ),
        )
        parser.add_argument(
            "--limit-col",
            action="store",
            dest="limit_col",
            default=10,
            type=check_positive,
            help="Set the number of columns to display when showing the dataset",
        )

        if other_args and "-" not in other_args[0][0]:
            other_args.insert(0, "-n")
        ns_parser = self.parse_known_args_and_warn(
            parser,
            other_args,
            EXPORT_ONLY_RAW_DATA_ALLOWED,
            limit=10,
        )

        if ns_parser:
            if not ns_parser.name:
                dataset_names = list(self.datasets.keys())
            else:
                dataset_names = [ns_parser.name]

            for name in dataset_names:
                df = self.datasets[name]

                if name in self.datasets and self.datasets[name].empty:
                    console.print(
                        f"[red]No data available for {ns_parser.name}.[/red]\n"
                    )
                elif ns_parser.sortby:
                    sort_column = " ".join(ns_parser.sortby)
                    if sort_column not in self.datasets[name].columns:
                        console.print(
                            f"[red]{sort_column} not a valid column."
                            "Showing without sorting.\n[/red]"
                        )
                    else:
                        df = df.sort_values(by=sort_column, ascending=ns_parser.reverse)

                forecast_view.show_df(
                    df, ns_parser.limit, ns_parser.limit_col, name, ns_parser.export
                )

    @log_start_end(log=logger)
    def call_rename(self, other_args: List[str]):
        """Process rename"""
        parser = argparse.ArgumentParser(
            add_help=False,
            formatter_class=argparse.ArgumentDefaultsHelpFormatter,
            prog="rename",
            description="The column you want to rename from a dataset.",
        )
        parser.add_argument(
            "-d",
            "--dataset",
            help="Dataset that will get a column renamed",
            dest="dataset",
            choices=self.datasets.keys(),
            type=str,
        )
        parser.add_argument(
            "-o",
            "--oldcol",
            help="Old column from dataset to be renamed",
            dest="oldcol",
            type=str,
            required="-h" not in other_args,
        )
        parser.add_argument(
            "-n",
            "--newcol",
            help="New column from dataset to be renamed",
            dest="newcol",
            type=str,
            required="-h" not in other_args,
        )
        if other_args and "-" not in other_args[0][0]:
            other_args.insert(0, "-d")
        ns_parser = self.parse_known_args_and_warn(parser, other_args, NO_EXPORT)

        if ns_parser:
            dataset = ns_parser.dataset
            column_old = ns_parser.oldcol
            column_new = ns_parser.newcol

            if dataset not in self.datasets:
                console.print(
                    f"Not able to find the dataset {dataset}. Please choose one of "
                    f"the following: {', '.join(self.datasets)}"
                )
            else:
                self.datasets[dataset] = forecast_model.rename_column(
                    self.datasets[dataset], column_old, column_new
                )
            self.update_runtime_choices()
            self.refresh_datasets_on_menu()

            console.print(
                f"[green]Successfully renamed {column_old} into {column_new}, in {dataset}[/green]"
            )

    # Show selected dataframe on console
    @log_start_end(log=logger)
    def call_desc(self, other_args: List[str]):
        """Process descriptive stats command"""
        parser = argparse.ArgumentParser(
            add_help=False,
            formatter_class=argparse.ArgumentDefaultsHelpFormatter,
            prog="desc",
            description="Show descriptive statistics of a dataset",
        )

        # if user does not put in --dataset
        if other_args and "-" not in other_args[0][0]:
            other_args.insert(0, "--dataset")

        parser = self.add_standard_args(parser, target_dataset=True)
        ns_parser = self.parse_known_args_and_warn(
            parser,
            other_args,
            EXPORT_ONLY_RAW_DATA_ALLOWED,
        )

        if ns_parser:
            # check proper file name is provided
            if not ns_parser.target_dataset:
                console.print("[red]Please enter valid dataset.\n[/red]")
                return

            df = self.datasets[ns_parser.target_dataset]
            forecast_view.describe_df(
                df,
                ns_parser.target_dataset,
                ns_parser.export,
                sheet_name=" ".join(ns_parser.sheet_name)
                if ns_parser.sheet_name
                else None,
            )

    @log_start_end(log=logger)
    def call_plot(self, other_args: List[str]):
        """Process plot command"""
        parser = argparse.ArgumentParser(
            add_help=False,
            formatter_class=argparse.ArgumentDefaultsHelpFormatter,
            prog="plot",
            description="Plot data based on the index",
        )
        parser.add_argument(
            "-v",
            "--values",
            help="Dataset.column values to be displayed in a plot. Use comma to separate multiple",
            choices=self.get_dataset_columns(),
            dest="values",
            type=str,
        )

        if other_args and "-" not in other_args[0][0]:
            other_args.insert(0, "-v")
        ns_parser = self.parse_known_args_and_warn(
            parser, other_args, export_allowed=EXPORT_ONLY_FIGURES_ALLOWED
        )
        if not ns_parser:
            return

        if not ns_parser.values:
            console.print("[red]Please enter valid dataset.\n[/red]")
            return

        values = [x.strip() for x in ns_parser.values.split(",")]
        target_df = values[0].split(".")[0]
        if target_df not in self.datasets:
            console.print("[red]Please enter valid dataset.\n[/red]")
            return

        for value in values:
            if value.split(".")[0] != target_df:
                console.print("[red]Please enter values from the same dataset.\n[/red]")
                return

        forecast_view.display_plot(
            self.datasets[target_df],
            [x.split(".")[1] for x in values],
            ns_parser.export,
        )

    @log_start_end(log=logger)
    def call_season(self, other_args: List[str]):
        """Process season command"""
        parser = argparse.ArgumentParser(
            add_help=False,
            formatter_class=argparse.ArgumentDefaultsHelpFormatter,
            prog="season",
            description="The seasonality for a given column",
        )
        parser.add_argument(
            "-v",
            "--values",
            help="Dataset.column values to be displayed in a plot",
            dest="values",
            choices=self.get_dataset_columns(),
            type=str,
        )
        parser.add_argument(
            "-m",
            help="A time lag to highlight on the plot",
            dest="m",
            type=int,
            default=None,
        )
        parser.add_argument(
            "--max_lag",
            help="The maximal lag order to consider",
            dest="max_lag",
            type=int,
            default=24,
        )
        parser.add_argument(
            "-a",
            "--alpha",
            help="The confidence interval to display",
            dest="alpha",
            type=float,
            default=0.05,
        )
        if other_args and "-" not in other_args[0][0]:
            other_args.insert(0, "-v")
        ns_parser = self.parse_known_args_and_warn(
            parser, other_args, export_allowed=EXPORT_ONLY_FIGURES_ALLOWED
        )

        if not ns_parser:
            return

        if not ns_parser.values:
            console.print("[red]Please enter valid dataset.\n[/red]")
            return

        try:
            dataset, col = ns_parser.values.split(".")
            data = self.datasets[dataset]
        except ValueError:
            console.print("[red]Please enter 'dataset'.'column'.[/red]\n")
            return

        forecast_view.display_seasonality(
            data=data,
            column=col,
            export=ns_parser.export,
            m=ns_parser.m,
            max_lag=ns_parser.max_lag,
            alpha=ns_parser.alpha,
        )

    @log_start_end(log=logger)
    def call_corr(self, other_args: List[str]):
        """Process correlation command"""
        parser = argparse.ArgumentParser(
            add_help=False,
            formatter_class=argparse.ArgumentDefaultsHelpFormatter,
            prog="corr",
            description="Plot correlation coefficients.",
        )

        # if user does not put in --dataset
        if other_args and "-" not in other_args[0][0]:
            other_args.insert(0, "--dataset")

        parser = self.add_standard_args(parser, target_dataset=True)
        ns_parser = self.parse_known_args_and_warn(
            parser,
            other_args,
            EXPORT_ONLY_FIGURES_ALLOWED,
        )

        if ns_parser:
            # check proper file name is provided
            if not ns_parser.target_dataset:
                console.print("[red]Please enter valid dataset.\n[/red]")
                return

            data = self.datasets[ns_parser.target_dataset]

            forecast_view.display_corr(
                data,
                ns_parser.export,
            )

    @log_start_end(log=logger)
    def call_combine(self, other_args: List[str]):
        """Process combine"""
        parser = argparse.ArgumentParser(
            add_help=False,
            formatter_class=argparse.ArgumentDefaultsHelpFormatter,
            prog="combine",
            description="Combine two entire datasets, or add specific columns. Add specific"
            "columns with the syntax: <datasetX.column2>",
        )
        parser.add_argument(
            "--dataset",
            help="Dataset to add columns to",
            dest="dataset",
            choices=list(self.datasets.keys()),
        )
        # pylint: disable=consider-using-dict-items
        column_choices = [
            f"{x}.{y}" for x in self.datasets for y in self.datasets[x].columns
        ]
        column_choices.extend(list(self.datasets))
        parser.add_argument(
            "-c",
            "--columns",
            help="The columns we want to add <dataset.column>",
            dest="columns",
            choices=column_choices,
        )
        if other_args and "-" not in other_args[0][0]:
            other_args.insert(0, "--dataset")
        ns_parser = self.parse_known_args_and_warn(parser, other_args, NO_EXPORT)

        if ns_parser:
            if ns_parser.dataset not in self.datasets:
                console.print(
                    f"Not able to find the dataset {ns_parser.dataset}. Please choose one of "
                    f"the following: {', '.join(self.datasets)}"
                )
                return

            data = self.datasets[ns_parser.dataset]

            for option in ns_parser.columns.split(","):
                if "." in option:
                    dataset, col = option.split(".")
                    columns = [col]
                else:
                    dataset = option
                    columns = [x for x in self.datasets[dataset].columns if x != "date"]

                if dataset not in self.datasets:
                    console.print(
                        f"Not able to find the dataset {dataset}. Please choose one of "
                        f"the following: {', '.join(self.datasets)}"
                    )
                    continue
                for column in columns:
                    data = forecast_model.combine_dfs(
                        data, self.datasets[dataset], column, dataset
                    )

            self.datasets[ns_parser.dataset] = data
            self.update_runtime_choices()
            self.refresh_datasets_on_menu()

            console.print(
                f"[green]Successfully added {ns_parser.columns} into {ns_parser.dataset}[/green]"
            )

    @log_start_end(log=logger)
    def call_clean(self, other_args: List[str]):
        """Process clean"""
        parser = argparse.ArgumentParser(
            add_help=False,
            formatter_class=argparse.ArgumentDefaultsHelpFormatter,
            prog="clean",
            description="Clean a dataset by filling and dropping NaN values.",
        )
        parser.add_argument(
            "-f",
            "--fill",
            help="The method of filling NaNs. This has options to fill rows (rfill, rbfill, rffill) or fill "
            "columns (cfill, cbfill, cffill). Furthermore, it has the option to forward fill and backward fill "
            "(up to --limit) which refer to how many rows/columns can be set equal to the last non-NaN value",
            dest="fill",
            choices=["rfill", "cfill", "rbfill", "cbfill", "rffill", "bffill"],
            default="",
        )
        parser.add_argument(
            "--drop",
            help="The method of dropping NaNs. This either has the option rdrop (drop rows that contain NaNs) "
            "or cdrop (drop columns that contain NaNs)",
            dest="drop",
            choices=["rdrop", "cdrop"],
            default="",
        )
        # if user does not put in --dataset
        if other_args and "-" not in other_args[0][0]:
            other_args.insert(0, "--dataset")

        parser = self.add_standard_args(parser, target_dataset=True)
        ns_parser = self.parse_known_args_and_warn(
            parser,
            other_args,
            NO_EXPORT,
            limit=5,
        )
        if ns_parser:
            # check proper file name is provided
            if not ns_parser.target_dataset:
                console.print("[red]Please enter valid dataset.\n[/red]")
                return

            (
                self.datasets[ns_parser.target_dataset],
                clean_status,
            ) = forecast_model.clean(
                self.datasets[ns_parser.target_dataset],
                ns_parser.fill,
                ns_parser.drop,
                ns_parser.limit,
            )
            if not clean_status:
                console.print(
                    f"[green]Successfully cleaned '{ns_parser.target_dataset}' dataset[/green]"
                )
            else:
                console.print(f"[red]{ns_parser.name} still contains NaNs.[/red]")

    @log_start_end(log=logger)
    def call_ema(self, other_args: List[str]):
        """Process EMA"""
        parser = argparse.ArgumentParser(
            add_help=False,
            formatter_class=argparse.ArgumentDefaultsHelpFormatter,
            prog="ema",
            description="Add exponential moving average to dataset based on specific column.",
        )

        # if user does not put in --dataset
        if other_args and "-" not in other_args[0][0]:
            other_args.insert(0, "--dataset")

        parser = self.add_standard_args(
            parser, target_dataset=True, period=10, target_column=True
        )
        ns_parser = self.parse_known_args_and_warn(
            parser,
            other_args,
            NO_EXPORT,
        )
        if ns_parser:
            # check proper file name is provided
            if not helpers.check_parser_input(ns_parser, self.datasets):
                return

            self.datasets[ns_parser.target_dataset] = forecast_model.add_ema(
                self.datasets[ns_parser.target_dataset],
                ns_parser.target_column,
                ns_parser.period,
            )
            console.print(
                f"Successfully added 'EMA_{ns_parser.period}' to '{ns_parser.target_dataset}' dataset"
            )

            # update forecast menu with new column on modified dataset
            self.refresh_datasets_on_menu()

            self.update_runtime_choices()

    @log_start_end(log=logger)
    def call_sto(self, other_args: List[str]):
        """Process Stochastic Oscillator"""
        parser = argparse.ArgumentParser(
            add_help=False,
            formatter_class=argparse.ArgumentDefaultsHelpFormatter,
            prog="sto",
            description="Add in Stochastic Oscillator %K and %D",
        )
        parser.add_argument(
            "--close-col",
            help="Close column name to use for Stochastic Oscillator",
            dest="close_col",
            type=str,
            default="close",
        )
        parser.add_argument(
            "--high-col",
            help="High column name to use for Stochastic Oscillator",
            dest="high_col",
            type=str,
            default="high",
        )
        parser.add_argument(
            "--low-col",
            help="Low column name to use for Stochastic Oscillator",
            dest="low_col",
            type=str,
            default="low",
        )
        # if user does not put in --dataset
        if other_args and "-" not in other_args[0][0]:
            other_args.insert(0, "--dataset")

        parser = self.add_standard_args(parser, target_dataset=True, period=10)
        ns_parser = self.parse_known_args_and_warn(
            parser, other_args, NO_EXPORT, limit=5
        )
        if ns_parser:
            # check proper file name is provided
            if not ns_parser.target_dataset:
                console.print("[red]Please enter valid dataset.\n[/red]")
                return

            df = forecast_model.add_sto(
                self.datasets[ns_parser.target_dataset],
                close_column=ns_parser.close_col,
                high_column=ns_parser.high_col,
                low_column=ns_parser.low_col,
                period=ns_parser.period,
            )
            if not df.empty:
                self.datasets[ns_parser.target_dataset] = df
                console.print(
                    f"Successfully added 'STOCH&D_{ns_parser.period}' to '{ns_parser.target_dataset}' dataset"
                )
                # update forecast menu with new column on modified dataset
                self.refresh_datasets_on_menu()
                self.update_runtime_choices()

    def handle_delete(self, dataset, column):
        if dataset not in self.datasets:
            console.print(
                f"Not able to find the dataset {dataset}. Please choose one of "
                f"the following: {', '.join(self.datasets)}"
            )
        else:
            forecast_model.delete_column(self.datasets[dataset], column)

    @log_start_end(log=logger)
    def call_delete(self, other_args: List[str]):
        """Process delete"""
        parser = argparse.ArgumentParser(
            add_help=False,
            formatter_class=argparse.ArgumentDefaultsHelpFormatter,
            prog="delete",
            description="The column you want to delete from a dataset.",
        )
        parser.add_argument(
            "--delete",
            help="The columns you want to delete from a dataset. Use format: <dataset.column> or"
            " multiple with <dataset.column>,<datasetb.column2>",
            dest="delete",
            choices=self.get_dataset_columns(),
        )
        if other_args and "-" not in other_args[0][0]:
            other_args.insert(0, "--delete")
        ns_parser = self.parse_known_args_and_warn(parser, other_args, NO_EXPORT)

        if ns_parser:
            if "," in ns_parser.delete:
                for option in ns_parser.delete:
                    print(option)
                    dataset, column = option.split(".")
                    self.handle_delete(dataset, column)
            else:
                dataset, column = ns_parser.delete.split(".")
                self.handle_delete(dataset, column)

            self.update_runtime_choices()
            self.refresh_datasets_on_menu()

            console.print(f"[green]Successfully deleted {ns_parser.delete}[/green]")

    @log_start_end(log=logger)
    def call_rsi(self, other_args: List[str]):
        """Process RSI"""
        parser = argparse.ArgumentParser(
            add_help=False,
            formatter_class=argparse.ArgumentDefaultsHelpFormatter,
            prog="rsi",
            description="Add rsi to dataset based on specific column.",
        )
        # if user does not put in --dataset
        if other_args and "-" not in other_args[0][0]:
            other_args.insert(0, "--dataset")

        parser = self.add_standard_args(
            parser, target_dataset=True, target_column=True, period=10
        )
        ns_parser = self.parse_known_args_and_warn(
            parser,
            other_args,
            NO_EXPORT,
        )
        if ns_parser:
            # check proper file name is provided
            if not ns_parser.target_dataset:
                console.print("[red]Please enter valid dataset.\n[/red]")
                return

            self.datasets[ns_parser.target_dataset] = forecast_model.add_rsi(
                self.datasets[ns_parser.target_dataset],
                ns_parser.target_column,
                ns_parser.period,
            )
            console.print(
                f"Successfully added 'RSI_{ns_parser.period}_{ns_parser.target_column}' "
                f"to '{ns_parser.target_dataset}' dataset"
            )

            # update forecast menu with new column on modified dataset
            self.refresh_datasets_on_menu()

            self.update_runtime_choices()

    @log_start_end(log=logger)
    def call_roc(self, other_args: List[str]):
        """Process ROC"""
        parser = argparse.ArgumentParser(
            add_help=False,
            formatter_class=argparse.ArgumentDefaultsHelpFormatter,
            prog="roc",
            description="Add rate of change to dataset based on specific column.",
        )
        # if user does not put in --dataset
        if other_args and "-" not in other_args[0][0]:
            other_args.insert(0, "--dataset")

        parser = self.add_standard_args(
            parser, target_dataset=True, target_column=True, period=10
        )
        ns_parser = self.parse_known_args_and_warn(
            parser,
            other_args,
            NO_EXPORT,
        )
        if ns_parser:
            # check proper file name is provided
            if not helpers.check_parser_input(ns_parser, self.datasets):
                return

            self.datasets[ns_parser.target_dataset] = forecast_model.add_roc(
                self.datasets[ns_parser.target_dataset],
                ns_parser.target_column,
                ns_parser.period,
            )
            console.print(
                f"Successfully added 'ROC_{ns_parser.period}' to '{ns_parser.target_dataset}' dataset"
            )

            # update forecast menu with new column on modified dataset
            self.refresh_datasets_on_menu()

            self.update_runtime_choices()

    @log_start_end(log=logger)
    def call_mom(self, other_args: List[str]):
        """Process Momentum"""
        parser = argparse.ArgumentParser(
            add_help=False,
            formatter_class=argparse.ArgumentDefaultsHelpFormatter,
            prog="mom",
            description="Add momentum to dataset based on specific column.",
        )
        # if user does not put in --dataset
        if other_args and "-" not in other_args[0][0]:
            other_args.insert(0, "--dataset")

        parser = self.add_standard_args(
            parser, target_dataset=True, target_column=True, period=10
        )
        ns_parser = self.parse_known_args_and_warn(
            parser,
            other_args,
            NO_EXPORT,
        )
        if ns_parser:
            # check proper file name is provided
            if not helpers.check_parser_input(ns_parser, self.datasets):
                return

            self.datasets[ns_parser.target_dataset] = forecast_model.add_momentum(
                self.datasets[ns_parser.target_dataset],
                ns_parser.target_column,
                ns_parser.period,
            )
            console.print(
                f"Successfully added 'Momentum_{ns_parser.period}' to '{ns_parser.target_dataset}' dataset"
            )

            # update forecast menu with new column on modified dataset
            self.refresh_datasets_on_menu()

            self.update_runtime_choices()

    @log_start_end(log=logger)
    def call_delta(self, other_args: List[str]):
        """Process %Change (Delta)"""
        parser = argparse.ArgumentParser(
            add_help=False,
            formatter_class=argparse.ArgumentDefaultsHelpFormatter,
            prog="delta",
            description="Add %Change (Delta) to dataset based on specific column.",
        )

        # if user does not put in --dataset
        if other_args and "-" not in other_args[0][0]:
            other_args.insert(0, "--dataset")

        parser = self.add_standard_args(parser, target_dataset=True, target_column=True)
        ns_parser = self.parse_known_args_and_warn(
            parser,
            other_args,
            NO_EXPORT,
        )
        if ns_parser:
            # check proper file name is provided
            if not helpers.check_parser_input(ns_parser, self.datasets):
                return

            self.datasets[ns_parser.target_dataset] = forecast_model.add_delta(
                self.datasets[ns_parser.target_dataset], ns_parser.target_column
            )
            console.print(
                f"Successfully added 'Delta_{ns_parser.target_column}' to '{ns_parser.target_dataset}' dataset"
            )

            # update forecast menu with new column on modified dataset
            self.refresh_datasets_on_menu()

            self.update_runtime_choices()

    @log_start_end(log=logger)
    def call_atr(self, other_args: List[str]):
        """Process Average True Range"""
        parser = argparse.ArgumentParser(
            add_help=False,
            formatter_class=argparse.ArgumentDefaultsHelpFormatter,
            prog="atr",
            description="Add Average True Range to dataset of specific stock ticker.",
        )
        parser.add_argument(
            "--close-col",
            help="Close column name to use for Average True Range.",
            dest="close_col",
            type=str,
            default="close",
        )
        parser.add_argument(
            "--high-col",
            help="High column name to use for Average True Range.",
            dest="high_col",
            type=str,
            default="high",
        )
        parser.add_argument(
            "--low-col",
            help="Low column name to use for Average True Range.",
            dest="low_col",
            type=str,
            default="low",
        )

        # if user does not put in --dataset
        if other_args and "-" not in other_args[0][0]:
            other_args.insert(0, "--dataset")

        parser = self.add_standard_args(parser, target_dataset=True, target_column=True)
        ns_parser = self.parse_known_args_and_warn(
            parser,
            other_args,
            NO_EXPORT,
        )
        if ns_parser:
            # check proper file name is provided
            if not helpers.check_parser_input(ns_parser, self.datasets):
                return

            self.datasets[ns_parser.target_dataset] = forecast_model.add_atr(
                self.datasets[ns_parser.target_dataset],
                close_column=ns_parser.close_col,
                high_column=ns_parser.high_col,
                low_column=ns_parser.low_col,
            )
            # check if true range was added
            if "true_range" in self.datasets[ns_parser.target_dataset].columns:
                console.print(
                    f"Successfully added 'Average True Range' to '{ns_parser.target_dataset}' dataset"
                )
            else:
                console.print(
                    "Could not add 'Average True Range' as it does not have one/all specific columns (low/close/high)"
                )

            # update forecast menu with new column on modified dataset
            self.refresh_datasets_on_menu()

            self.update_runtime_choices()

    @log_start_end(log=logger)
    def call_signal(self, other_args: List[str]):
        """Process Price Signal"""
        parser = argparse.ArgumentParser(
            add_help=False,
            formatter_class=argparse.ArgumentDefaultsHelpFormatter,
            prog="signal",
            description="""Add price signal to dataset based on closing price.
            1 if the signal is that short term price will go up as compared to the long term.
            0 if the signal is that short term price will go down as compared to the long term.
            """,
        )
        # if user does not put in --dataset
        if other_args and "-" not in other_args[0][0]:
            other_args.insert(0, "--dataset")

        parser = self.add_standard_args(parser, target_dataset=True, target_column=True)
        ns_parser = self.parse_known_args_and_warn(
            parser,
            other_args,
            NO_EXPORT,
        )
        if ns_parser:
            # check proper file name is provided
            if not helpers.check_parser_input(ns_parser, self.datasets):
                return

            self.datasets[ns_parser.target_dataset] = forecast_model.add_signal(
                self.datasets[ns_parser.target_dataset],
                target_column=ns_parser.target_column,
            )
            console.print(
                f"Successfully added 'Price Signal' to '{ns_parser.target_dataset}' dataset"
            )

            # update forecast menu with new column on modified dataset
            self.refresh_datasets_on_menu()

            self.update_runtime_choices()

    @log_start_end(log=logger)
    def call_export(self, other_args: List[str]):
        """Process export command"""
        parser = argparse.ArgumentParser(
            add_help=False,
            formatter_class=argparse.ArgumentDefaultsHelpFormatter,
            prog="export",
            description="Export dataset to Excel",
        )
        parser.add_argument(
            "-t",
            "--type",
            help="The file type you wish to export to",
            dest="type",
            choices=common_model.file_types,
            type=str,
            default="xlsx",
        )

        if other_args and "-" not in other_args[0][0]:
            other_args.insert(0, "--dataset")

        parser = self.add_standard_args(parser, target_dataset=True)
        ns_parser = self.parse_known_args_and_warn(
            parser,
            other_args,
            export_allowed=NO_EXPORT,
        )

        if not helpers.check_parser_input(ns_parser, self.datasets, "ignore_column"):
            return

        forecast_view.export_df(
            self.datasets[ns_parser.target_dataset],
            ns_parser.type,
            ns_parser.target_dataset,
            ns_parser.sheet_name,
        )

    # Best Statistical Model
    @log_start_end(log=logger)
    def call_autoselect(self, other_args: List[str]):
        """Process autoselect command"""
        parser = argparse.ArgumentParser(
            formatter_class=argparse.ArgumentDefaultsHelpFormatter,
            add_help=False,
            prog="autoselect",
            description="""
                Perform Automatic Statistical Forecast
                (select best statistical model from AutoARIMA, AutoETS, AutoCES, MSTL, ...)
            """,
        )
        if other_args and "-" not in other_args[0][0]:
            other_args.insert(0, "--dataset")

        parser = self.add_standard_args(
            parser,
            target_dataset=True,
            target_column=True,
            n_days=True,
            seasonal="A",
            periods=True,
            window=True,
            residuals=True,
            forecast_only=True,
            start=True,
            end=True,
            naive=True,
            export_pred_raw=True,
        )
        ns_parser = self.parse_known_args_and_warn(
            parser,
            other_args,
            export_allowed=EXPORT_ONLY_FIGURES_ALLOWED,
        )
        # TODO Convert this to multi series
        if ns_parser:
            if not helpers.check_parser_input(ns_parser, self.datasets):
                return
            autoselect_view.display_autoselect_forecast(
                data=self.datasets[ns_parser.target_dataset],
                dataset_name=ns_parser.target_dataset,
                n_predict=ns_parser.n_days,
                target_column=ns_parser.target_column,
                seasonal_periods=ns_parser.seasonal_periods,
                start_window=ns_parser.start_window,
                forecast_horizon=ns_parser.n_days,
                export=ns_parser.export,
                residuals=ns_parser.residuals,
                forecast_only=ns_parser.forecast_only,
                start_date=ns_parser.s_start_date,
                end_date=ns_parser.s_end_date,
                naive=ns_parser.naive,
                export_pred_raw=ns_parser.export_pred_raw,
            )

    # AutoARIMA Model
    @log_start_end(log=logger)
    def call_autoarima(self, other_args: List[str]):
        """Process autoarima command"""
        parser = argparse.ArgumentParser(
            formatter_class=argparse.ArgumentDefaultsHelpFormatter,
            add_help=False,
            prog="autoarima",
            description="""
                Perform Automatic ARIMA forecast:
                https://nixtla.github.io/statsforecast/examples/getting_started_with_auto_arima_and_ets.html
            """,
        )
        if other_args and "-" not in other_args[0][0]:
            other_args.insert(0, "--dataset")

        parser = self.add_standard_args(
            parser,
            target_dataset=True,
            target_column=True,
            n_days=True,
            seasonal="A",
            periods=True,
            window=True,
            residuals=True,
            forecast_only=True,
            start=True,
            end=True,
            naive=True,
            export_pred_raw=True,
        )
        ns_parser = self.parse_known_args_and_warn(
            parser,
            other_args,
            export_allowed=EXPORT_ONLY_FIGURES_ALLOWED,
        )
        # TODO Convert this to multi series
        if ns_parser:
            if not helpers.check_parser_input(ns_parser, self.datasets):
                return

            autoarima_view.display_autoarima_forecast(
                data=self.datasets[ns_parser.target_dataset],
                dataset_name=ns_parser.target_dataset,
                n_predict=ns_parser.n_days,
                target_column=ns_parser.target_column,
                seasonal_periods=ns_parser.seasonal_periods,
                start_window=ns_parser.start_window,
                forecast_horizon=ns_parser.n_days,
                export=ns_parser.export,
                residuals=ns_parser.residuals,
                forecast_only=ns_parser.forecast_only,
                start_date=ns_parser.s_start_date,
                end_date=ns_parser.s_end_date,
                naive=ns_parser.naive,
                export_pred_raw=ns_parser.export_pred_raw,
            )

    # AutoCES Model
    @log_start_end(log=logger)
    def call_autoces(self, other_args: List[str]):
        """Process autoces command"""
        parser = argparse.ArgumentParser(
            formatter_class=argparse.ArgumentDefaultsHelpFormatter,
            add_help=False,
            prog="autoces",
            description="""
                Perform Automatic Complex Exponential Smoothing forecast:
                https://nixtla.github.io/statsforecast/models.html#autoces
            """,
        )
        if other_args and "-" not in other_args[0][0]:
            other_args.insert(0, "--dataset")

        parser = self.add_standard_args(
            parser,
            target_dataset=True,
            target_column=True,
            n_days=True,
            seasonal="A",
            periods=True,
            window=True,
            residuals=True,
            forecast_only=True,
            start=True,
            end=True,
            naive=True,
            export_pred_raw=True,
        )
        ns_parser = self.parse_known_args_and_warn(
            parser,
            other_args,
            export_allowed=EXPORT_ONLY_FIGURES_ALLOWED,
        )
        # TODO Convert this to multi series
        if ns_parser:
            if not helpers.check_parser_input(ns_parser, self.datasets):
                return

            autoces_view.display_autoces_forecast(
                data=self.datasets[ns_parser.target_dataset],
                dataset_name=ns_parser.target_dataset,
                n_predict=ns_parser.n_days,
                target_column=ns_parser.target_column,
                seasonal_periods=ns_parser.seasonal_periods,
                start_window=ns_parser.start_window,
                forecast_horizon=ns_parser.n_days,
                export=ns_parser.export,
                residuals=ns_parser.residuals,
                forecast_only=ns_parser.forecast_only,
                start_date=ns_parser.s_start_date,
                end_date=ns_parser.s_end_date,
                naive=ns_parser.naive,
                export_pred_raw=ns_parser.export_pred_raw,
            )

    # AutoETS Model
    @log_start_end(log=logger)
    def call_autoets(self, other_args: List[str]):
        """Process autoets command"""
        parser = argparse.ArgumentParser(
            formatter_class=argparse.ArgumentDefaultsHelpFormatter,
            add_help=False,
            prog="autoets",
            description="""
                Perform Automatic ETS (Error, Trend, Seasonality) forecast:
                https://nixtla.github.io/statsforecast/examples/getting_started_with_auto_arima_and_ets.html
            """,
        )
        if other_args and "-" not in other_args[0][0]:
            other_args.insert(0, "--dataset")

        parser = self.add_standard_args(
            parser,
            target_dataset=True,
            target_column=True,
            n_days=True,
            seasonal="A",
            periods=True,
            window=True,
            residuals=True,
            forecast_only=True,
            start=True,
            end=True,
            naive=True,
            export_pred_raw=True,
        )
        ns_parser = self.parse_known_args_and_warn(
            parser,
            other_args,
            export_allowed=EXPORT_ONLY_FIGURES_ALLOWED,
        )
        # TODO Convert this to multi series
        if ns_parser:
            if not helpers.check_parser_input(ns_parser, self.datasets):
                return

            autoets_view.display_autoets_forecast(
                data=self.datasets[ns_parser.target_dataset],
                dataset_name=ns_parser.target_dataset,
                n_predict=ns_parser.n_days,
                target_column=ns_parser.target_column,
                seasonal_periods=ns_parser.seasonal_periods,
                start_window=ns_parser.start_window,
                forecast_horizon=ns_parser.n_days,
                export=ns_parser.export,
                residuals=ns_parser.residuals,
                forecast_only=ns_parser.forecast_only,
                start_date=ns_parser.s_start_date,
                end_date=ns_parser.s_end_date,
                naive=ns_parser.naive,
                export_pred_raw=ns_parser.export_pred_raw,
            )

    # MSTL Model
    @log_start_end(log=logger)
    def call_mstl(self, other_args: List[str]):
        """Process mstl command"""
        parser = argparse.ArgumentParser(
            formatter_class=argparse.ArgumentDefaultsHelpFormatter,
            add_help=False,
            prog="mstl",
            description="""
                Perform Multiple Seasonalities and Trend using Loess (MSTL) forecast:
                https://nixtla.github.io/statsforecast/examples/multipleseasonalities.html
            """,
        )
        if other_args and "-" not in other_args[0][0]:
            other_args.insert(0, "--dataset")

        parser = self.add_standard_args(
            parser,
            target_dataset=True,
            target_column=True,
            n_days=True,
            seasonal="A",
            periods=True,
            window=True,
            residuals=True,
            forecast_only=True,
            start=True,
            end=True,
            naive=True,
            export_pred_raw=True,
        )
        ns_parser = self.parse_known_args_and_warn(
            parser,
            other_args,
            export_allowed=EXPORT_ONLY_FIGURES_ALLOWED,
        )
        # TODO Convert this to multi series
        if ns_parser:
            if not helpers.check_parser_input(ns_parser, self.datasets):
                return

            mstl_view.display_mstl_forecast(
                data=self.datasets[ns_parser.target_dataset],
                dataset_name=ns_parser.target_dataset,
                n_predict=ns_parser.n_days,
                target_column=ns_parser.target_column,
                seasonal_periods=ns_parser.seasonal_periods,
                start_window=ns_parser.start_window,
                forecast_horizon=ns_parser.n_days,
                export=ns_parser.export,
                residuals=ns_parser.residuals,
                forecast_only=ns_parser.forecast_only,
                start_date=ns_parser.s_start_date,
                end_date=ns_parser.s_end_date,
                naive=ns_parser.naive,
                export_pred_raw=ns_parser.export_pred_raw,
            )

    # RWD Model
    @log_start_end(log=logger)
    def call_rwd(self, other_args: List[str]):
        """Process rwd command"""
        parser = argparse.ArgumentParser(
            formatter_class=argparse.ArgumentDefaultsHelpFormatter,
            add_help=False,
            prog="rwd",
            description="""
                Perform Random Walk with Drift forecast:
                https://nixtla.github.io/statsforecast/models.html#randomwalkwithdrift
            """,
        )
        if other_args and "-" not in other_args[0][0]:
            other_args.insert(0, "--dataset")

        parser = self.add_standard_args(
            parser,
            target_dataset=True,
            target_column=True,
            n_days=True,
            seasonal="A",
            periods=False,
            window=True,
            residuals=True,
            forecast_only=True,
            start=True,
            end=True,
            naive=True,
            export_pred_raw=True,
        )
        ns_parser = self.parse_known_args_and_warn(
            parser,
            other_args,
            export_allowed=EXPORT_ONLY_FIGURES_ALLOWED,
        )
        # TODO Convert this to multi series
        if ns_parser:
            if not helpers.check_parser_input(ns_parser, self.datasets):
                return

            rwd_view.display_rwd_forecast(
                data=self.datasets[ns_parser.target_dataset],
                dataset_name=ns_parser.target_dataset,
                n_predict=ns_parser.n_days,
                target_column=ns_parser.target_column,
                start_window=ns_parser.start_window,
                forecast_horizon=ns_parser.n_days,
                export=ns_parser.export,
                residuals=ns_parser.residuals,
                forecast_only=ns_parser.forecast_only,
                start_date=ns_parser.s_start_date,
                end_date=ns_parser.s_end_date,
                naive=ns_parser.naive,
                export_pred_raw=ns_parser.export_pred_raw,
            )

    # SeasonalNaive Model
    @log_start_end(log=logger)
    def call_seasonalnaive(self, other_args: List[str]):
        """Process seasonalnaive command"""
        parser = argparse.ArgumentParser(
            formatter_class=argparse.ArgumentDefaultsHelpFormatter,
            add_help=False,
            prog="seasonalnaive",
            description="""
                Perform SeasonalNaive forecasting:
                https://nixtla.github.io/statsforecast/models.html#seasonalnaive
            """,
        )
        if other_args and "-" not in other_args[0][0]:
            other_args.insert(0, "--dataset")

        parser = self.add_standard_args(
            parser,
            target_dataset=True,
            target_column=True,
            n_days=True,
            seasonal="A",
            periods=True,
            window=True,
            residuals=True,
            forecast_only=True,
            start=True,
            end=True,
            naive=True,
            export_pred_raw=True,
        )
        ns_parser = self.parse_known_args_and_warn(
            parser,
            other_args,
            export_allowed=EXPORT_ONLY_FIGURES_ALLOWED,
        )
        # TODO Convert this to multi series
        if ns_parser:
            if not helpers.check_parser_input(ns_parser, self.datasets):
                return

            seasonalnaive_view.display_seasonalnaive_forecast(
                data=self.datasets[ns_parser.target_dataset],
                dataset_name=ns_parser.target_dataset,
                n_predict=ns_parser.n_days,
                target_column=ns_parser.target_column,
                seasonal_periods=ns_parser.seasonal_periods,
                start_window=ns_parser.start_window,
                forecast_horizon=ns_parser.n_days,
                export=ns_parser.export,
                residuals=ns_parser.residuals,
                forecast_only=ns_parser.forecast_only,
                start_date=ns_parser.s_start_date,
                end_date=ns_parser.s_end_date,
                naive=ns_parser.naive,
                export_pred_raw=ns_parser.export_pred_raw,
            )

    # EXPO Model
    @log_start_end(log=logger)
    def call_expo(self, other_args: List[str]):
        """Process expo command"""
        parser = argparse.ArgumentParser(
            formatter_class=argparse.ArgumentDefaultsHelpFormatter,
            add_help=False,
            prog="expo",
            description="""
                Perform Probabilistic Exponential Smoothing forecast:
                https://unit8co.github.io/darts/generated_api/darts.models.forecasting.exponential_smoothing.html
            """,
        )
        parser.add_argument(
            "--trend",
            action="store",
            dest="trend",
            choices=expo_model.TRENDS,
            default="A",
            help="Trend: N: None, A: Additive, M: Multiplicative.",
        )
        parser.add_argument(
            "--dampen",
            action="store",
            dest="dampen",
            default="F",
            help="Dampening",
        )
        if other_args and "-" not in other_args[0][0]:
            other_args.insert(0, "--dataset")

        parser = self.add_standard_args(
            parser,
            target_dataset=True,
            target_column=True,
            n_days=True,
            seasonal="A",
            periods=True,
            window=True,
            residuals=True,
            forecast_only=True,
            start=True,
            end=True,
            naive=True,
            export_pred_raw=True,
            metric=True,
        )
        ns_parser = self.parse_known_args_and_warn(
            parser,
            other_args,
            export_allowed=EXPORT_ONLY_FIGURES_ALLOWED,
        )
        # TODO Convert this to multi series
        if ns_parser:
            if not helpers.check_parser_input(ns_parser, self.datasets):
                return

            expo_view.display_expo_forecast(
                data=self.datasets[ns_parser.target_dataset],
                dataset_name=ns_parser.target_dataset,
                n_predict=ns_parser.n_days,
                target_column=ns_parser.target_column,
                trend=ns_parser.trend,
                seasonal=ns_parser.seasonal,
                seasonal_periods=ns_parser.seasonal_periods,
                dampen=ns_parser.dampen,
                start_window=ns_parser.start_window,
                forecast_horizon=ns_parser.n_days,
                export=ns_parser.export,
                residuals=ns_parser.residuals,
                forecast_only=ns_parser.forecast_only,
                start_date=ns_parser.s_start_date,
                end_date=ns_parser.s_end_date,
                naive=ns_parser.naive,
                export_pred_raw=ns_parser.export_pred_raw,
                metric=ns_parser.metric,
            )

    @log_start_end(log=logger)
    def call_theta(self, other_args: List[str]):
        """Process theta command"""
        parser = argparse.ArgumentParser(
            formatter_class=argparse.ArgumentDefaultsHelpFormatter,
            add_help=False,
            prog="theta",
            description="""
                Perform Theta forecast:
                https://unit8co.github.io/darts/generated_api/darts.models.forecasting.theta.html
            """,
        )
        # if user does not put in --dataset
        if other_args and "-" not in other_args[0][0]:
            other_args.insert(0, "--dataset")

        parser = self.add_standard_args(
            parser,
            target_dataset=True,
            n_days=True,
            target_column=True,
            seasonal="M",
            periods=True,
            window=True,
            residuals=True,
            forecast_only=True,
            start=True,
            end=True,
            naive=True,
            export_pred_raw=True,
            metric=True,
        )
        ns_parser = self.parse_known_args_and_warn(
            parser,
            other_args,
            export_allowed=EXPORT_ONLY_FIGURES_ALLOWED,
        )

        if ns_parser:
            if not helpers.check_parser_input(ns_parser, self.datasets):
                return

            theta_view.display_theta_forecast(
                data=self.datasets[ns_parser.target_dataset],
                dataset_name=ns_parser.target_dataset,
                n_predict=ns_parser.n_days,
                target_column=ns_parser.target_column,
                seasonal=ns_parser.seasonal,
                seasonal_periods=ns_parser.seasonal_periods,
                start_window=ns_parser.start_window,
                forecast_horizon=ns_parser.n_days,
                export=ns_parser.export,
                residuals=ns_parser.residuals,
                forecast_only=ns_parser.forecast_only,
                start_date=ns_parser.s_start_date,
                end_date=ns_parser.s_end_date,
                naive=ns_parser.naive,
                export_pred_raw=ns_parser.export_pred_raw,
                metric=ns_parser.metric,
            )

    @log_start_end(log=logger)
    def call_rnn(self, other_args: List[str]):
        """Process RNN command"""
        parser = argparse.ArgumentParser(
            formatter_class=argparse.ArgumentDefaultsHelpFormatter,
            add_help=False,
            prog="rnn",
            description="""
                Perform RNN forecast (Vanilla RNN, LSTM, GRU):
                https://unit8co.github.io/darts/generated_api/darts.models.forecasting.rnn_model.html
            """,
        )
        # RNN Hyperparameters
        parser.add_argument(
            "--hidden-dim",
            action="store",
            dest="hidden_dim",
            default=20,
            type=check_positive,
            help="Size for feature maps for each hidden RNN layer (h_n)",
        )
        parser.add_argument(
            "--training_length",
            action="store",
            dest="training_length",
            default=20,
            type=check_positive,
            help="""The length of both input (target and covariates) and output (target) time series used during training.
            Generally speaking, training_length should have a higher value than input_chunk_length because otherwise
            during training the RNN is never run for as many iterations as it will during training.""",
        )

        # if user does not put in --dataset
        if other_args and "-" not in other_args[0][0]:
            other_args.insert(0, "--dataset")

        parser = self.add_standard_args(
            parser,
            target_dataset=True,
            n_days=True,
            target_column=True,
            train_split=True,
            input_chunk_length=True,
            force_reset=True,
            save_checkpoints=True,
            model_save_name="rnn_model",
            n_epochs=True,
            model_type=True,
            dropout=0,
            batch_size=32,
            learning_rate=True,
            residuals=True,
            forecast_only=True,
            start=True,
            end=True,
            naive=True,
            export_pred_raw=True,
            metric=True,
        )
        ns_parser = self.parse_known_args_and_warn(
            parser,
            other_args,
            export_allowed=EXPORT_ONLY_FIGURES_ALLOWED,
        )

        if ns_parser:
            if not helpers.check_parser_input(ns_parser, self.datasets):
                return

            rnn_view.display_rnn_forecast(
                data=self.datasets[ns_parser.target_dataset],
                dataset_name=ns_parser.target_dataset,
                n_predict=ns_parser.n_days,
                target_column=ns_parser.target_column,
                train_split=ns_parser.train_split,
                forecast_horizon=ns_parser.n_days,
                model_type=ns_parser.model_type,
                hidden_dim=ns_parser.hidden_dim,
                dropout=ns_parser.dropout,
                batch_size=ns_parser.batch_size,
                n_epochs=ns_parser.n_epochs,
                learning_rate=ns_parser.learning_rate,
                model_save_name=ns_parser.model_save_name,
                training_length=ns_parser.training_length,
                input_chunk_size=ns_parser.input_chunk_length,
                force_reset=ns_parser.force_reset,
                save_checkpoints=ns_parser.save_checkpoints,
                export=ns_parser.export,
                residuals=ns_parser.residuals,
                forecast_only=ns_parser.forecast_only,
                start_date=ns_parser.s_start_date,
                end_date=ns_parser.s_end_date,
                naive=ns_parser.naive,
                export_pred_raw=ns_parser.export_pred_raw,
                metric=ns_parser.metric,
            )

    @log_start_end(log=logger)
    def call_nbeats(self, other_args: List[str]):
        """Process NBEATS command"""
        parser = argparse.ArgumentParser(
            formatter_class=argparse.ArgumentDefaultsHelpFormatter,
            add_help=False,
            prog="nbeats",
            description="""
                Perform NBEATS forecast (Neural Bayesian Estimation of Time Series):
                https://unit8co.github.io/darts/generated_api/darts.models.forecasting.nbeats.html
            """,
        )
        # NBEATS Hyperparameters
        parser.add_argument(
            "--num_stacks",
            action="store",
            dest="num_stacks",
            default=10,
            type=check_positive_float,
            help="The number of stacks that make up the whole model.",
        )
        parser.add_argument(
            "--num_blocks",
            action="store",
            dest="num_blocks",
            default=3,
            type=check_positive,
            help="The number of blocks making up every stack.",
        )
        parser.add_argument(
            "--num_layers",
            action="store",
            dest="num_layers",
            default=4,
            type=check_positive,
            help="""The number of fully connected layers preceding the final forking layers
            in each block of every stack.""",
        )
        parser.add_argument(
            "--layer_widths",
            action="store",
            dest="layer_widths",
            default=512,
            type=check_positive,
            help="""Determines the number of neurons that make up each fully connected layer
                in each block of every stack""",
        )

        # if user does not put in --dataset
        if other_args and "-" not in other_args[0][0]:
            other_args.insert(0, "--dataset")

        parser = self.add_standard_args(
            parser,
            target_dataset=True,
            n_days=True,
            target_column=True,
            train_split=True,
            input_chunk_length=True,
            output_chunk_length=True,
            save_checkpoints=True,
            force_reset=True,
            model_save_name="nbeats_model",
            learning_rate=True,
            n_epochs=True,
            batch_size=800,
            past_covariates=True,
            all_past_covariates=True,
            residuals=True,
            forecast_only=True,
            start=True,
            end=True,
            naive=True,
            export_pred_raw=True,
            metric=True,
        )
        ns_parser = self.parse_known_args_and_warn(
            parser,
            other_args,
            export_allowed=EXPORT_ONLY_FIGURES_ALLOWED,
        )

        if ns_parser:
            if not helpers.check_parser_input(ns_parser, self.datasets):
                return

            covariates = helpers.clean_covariates(
                ns_parser, self.datasets[ns_parser.target_dataset]
            )

            nbeats_view.display_nbeats_forecast(
                data=self.datasets[ns_parser.target_dataset],
                dataset_name=ns_parser.target_dataset,
                n_predict=ns_parser.n_days,
                target_column=ns_parser.target_column,
                past_covariates=covariates,
                train_split=ns_parser.train_split,
                forecast_horizon=ns_parser.n_days,
                input_chunk_length=ns_parser.input_chunk_length,
                output_chunk_length=ns_parser.output_chunk_length,
                num_stacks=ns_parser.num_stacks,
                num_blocks=ns_parser.num_blocks,
                num_layers=ns_parser.num_layers,
                layer_widths=ns_parser.layer_widths,
                batch_size=ns_parser.batch_size,
                n_epochs=ns_parser.n_epochs,
                learning_rate=ns_parser.learning_rate,
                model_save_name=ns_parser.model_save_name,
                force_reset=ns_parser.force_reset,
                save_checkpoints=ns_parser.save_checkpoints,
                export=ns_parser.export,
                residuals=ns_parser.residuals,
                forecast_only=ns_parser.forecast_only,
                start_date=ns_parser.s_start_date,
                end_date=ns_parser.s_end_date,
                naive=ns_parser.naive,
                export_pred_raw=ns_parser.export_pred_raw,
                metric=ns_parser.metric,
            )

    @log_start_end(log=logger)
    def call_tcn(self, other_args: List[str]):
        """Process TCN command"""
        parser = argparse.ArgumentParser(
            formatter_class=argparse.ArgumentDefaultsHelpFormatter,
            add_help=False,
            prog="tcn",
            description="""
                Perform TCN forecast:
                https://unit8co.github.io/darts/generated_api/darts.models.forecasting.tcn_model.html
            """,
        )
        # TCN Hyperparameters
        parser.add_argument(
            "--num-filters",
            action="store",
            dest="num_filters",
            default=3,
            type=check_positive,
            help="The number of filters in a convolutional layer of the TCN",
        )
        parser.add_argument(
            "--weight-norm",
            action="store",
            dest="weight_norm",
            default=True,
            type=bool,
            help="Boolean value indicating whether to use weight normalization.",
        )
        parser.add_argument(
            "--dilation-base",
            action="store",
            dest="dilation_base",
            default=2,
            type=check_positive,
            help="The base of the exponent that will determine the dilation on every level.",
        )

        # if user does not put in --dataset
        if other_args and "-" not in other_args[0][0]:
            other_args.insert(0, "--dataset")

        parser = self.add_standard_args(
            parser,
            target_dataset=True,
            n_days=True,
            target_column=True,
            train_split=True,
            past_covariates=True,
            all_past_covariates=True,
            save_checkpoints=True,
            force_reset=True,
            model_save_name="tcn_model",
            learning_rate=True,
            n_epochs=True,
            dropout=0.1,
            batch_size=32,
            input_chunk_length=True,
            output_chunk_length=True,
            residuals=True,
            forecast_only=True,
            start=True,
            end=True,
            naive=True,
            export_pred_raw=True,
            metric=True,
        )
        ns_parser = self.parse_known_args_and_warn(
            parser,
            other_args,
            export_allowed=EXPORT_ONLY_FIGURES_ALLOWED,
        )

        if ns_parser:
            # check proper file name is provided
            if not helpers.check_parser_input(ns_parser, self.datasets):
                return

            covariates = helpers.clean_covariates(
                ns_parser, self.datasets[ns_parser.target_dataset]
            )

            tcn_view.display_tcn_forecast(
                data=self.datasets[ns_parser.target_dataset],
                dataset_name=ns_parser.target_dataset,
                n_predict=ns_parser.n_days,
                target_column=ns_parser.target_column,
                past_covariates=covariates,
                train_split=ns_parser.train_split,
                forecast_horizon=ns_parser.n_days,
                input_chunk_length=ns_parser.input_chunk_length,
                output_chunk_length=ns_parser.output_chunk_length,
                dropout=ns_parser.dropout,
                num_filters=ns_parser.num_filters,
                weight_norm=ns_parser.weight_norm,
                dilation_base=ns_parser.dilation_base,
                batch_size=ns_parser.batch_size,
                n_epochs=ns_parser.n_epochs,
                learning_rate=ns_parser.learning_rate,
                model_save_name=ns_parser.model_save_name,
                force_reset=ns_parser.force_reset,
                save_checkpoints=ns_parser.save_checkpoints,
                export=ns_parser.export,
                residuals=ns_parser.residuals,
                forecast_only=ns_parser.forecast_only,
                start_date=ns_parser.s_start_date,
                end_date=ns_parser.s_end_date,
                naive=ns_parser.naive,
                export_pred_raw=ns_parser.export_pred_raw,
                metric=ns_parser.metric,
            )

    @log_start_end(log=logger)
    def call_regr(self, other_args: List[str]):
        """Process REGR command"""
        parser = argparse.ArgumentParser(
            formatter_class=argparse.ArgumentDefaultsHelpFormatter,
            add_help=False,
            prog="regr",
            description="""
                Perform a regression forecast:
                https://unit8co.github.io/darts/generated_api/darts.models.forecasting.regression_model.html
            """,
        )

        # if user does not put in --dataset
        if other_args and "-" not in other_args[0][0]:
            other_args.insert(0, "--dataset")

        parser = self.add_standard_args(
            parser,
            output_chunk_length=True,
            train_split=True,
            past_covariates=True,
            all_past_covariates=True,
            n_days=True,
            target_dataset=True,
            target_column=True,
            lags=True,
            residuals=True,
            forecast_only=True,
            start=True,
            end=True,
            naive=True,
            explainability_raw=True,
            export_pred_raw=True,
            metric=True,
        )
        ns_parser = self.parse_known_args_and_warn(
            parser,
            other_args,
            export_allowed=EXPORT_ONLY_FIGURES_ALLOWED,
        )

        if ns_parser:
            # check proper file name is provided
            if not helpers.check_parser_input(ns_parser, self.datasets):
                return

            covariates = helpers.clean_covariates(
                ns_parser, self.datasets[ns_parser.target_dataset]
            )

            regr_view.display_regression(
                data=self.datasets[ns_parser.target_dataset],
                dataset_name=ns_parser.target_dataset,
                n_predict=ns_parser.n_days,
                target_column=ns_parser.target_column,
                past_covariates=covariates,
                train_split=ns_parser.train_split,
                forecast_horizon=ns_parser.n_days,
                output_chunk_length=ns_parser.output_chunk_length,
                lags=ns_parser.lags,
                export=ns_parser.export,
                residuals=ns_parser.residuals,
                forecast_only=ns_parser.forecast_only,
                start_date=ns_parser.s_start_date,
                end_date=ns_parser.s_end_date,
                naive=ns_parser.naive,
                explainability_raw=ns_parser.explainability_raw,
                export_pred_raw=ns_parser.export_pred_raw,
                metric=ns_parser.metric,
            )

    @log_start_end(log=logger)
    def call_linregr(self, other_args: List[str]):
        """Process LINREGR command"""
        parser = argparse.ArgumentParser(
            formatter_class=argparse.ArgumentDefaultsHelpFormatter,
            add_help=False,
            prog="linregr",
            description="""
                Perform a linear regression forecast:
                https://unit8co.github.io/darts/generated_api/darts.models.forecasting.linear_regression_model.html
            """,
        )
        # if user does not put in --dataset
        if other_args and "-" not in other_args[0][0]:
            other_args.insert(0, "--dataset")

        parser = self.add_standard_args(
            parser,
            lags=True,
            output_chunk_length=True,
            train_split=True,
            past_covariates=True,
            all_past_covariates=True,
            target_column=True,
            n_days=True,
            target_dataset=True,
            residuals=True,
            forecast_only=True,
            start=True,
            end=True,
            naive=True,
            explainability_raw=True,
            export_pred_raw=True,
            metric=True,
        )
        ns_parser = self.parse_known_args_and_warn(
            parser,
            other_args,
            export_allowed=EXPORT_ONLY_FIGURES_ALLOWED,
        )

        if ns_parser:
            if not helpers.check_parser_input(ns_parser, self.datasets):
                return

            covariates = helpers.clean_covariates(
                ns_parser, self.datasets[ns_parser.target_dataset]
            )

            linregr_view.display_linear_regression(
                data=self.datasets[ns_parser.target_dataset],
                dataset_name=ns_parser.target_dataset,
                n_predict=ns_parser.n_days,
                target_column=ns_parser.target_column,
                past_covariates=covariates,
                train_split=ns_parser.train_split,
                forecast_horizon=ns_parser.n_days,
                output_chunk_length=ns_parser.output_chunk_length,
                lags=ns_parser.lags,
                export=ns_parser.export,
                residuals=ns_parser.residuals,
                forecast_only=ns_parser.forecast_only,
                start_date=ns_parser.s_start_date,
                end_date=ns_parser.s_end_date,
                naive=ns_parser.naive,
                explainability_raw=ns_parser.explainability_raw,
                export_pred_raw=ns_parser.export_pred_raw,
                metric=ns_parser.metric,
            )

    @log_start_end(log=logger)
    def call_brnn(self, other_args: List[str]):
        """Process BRNN command"""
        parser = argparse.ArgumentParser(
            formatter_class=argparse.ArgumentDefaultsHelpFormatter,
            add_help=False,
            prog="brnn",
            description="""
                Perform BRNN forecast (Vanilla RNN, LSTM, GRU):
                https://unit8co.github.io/darts/generated_api/darts.models.forecasting.block_rnn_model.html
            """,
        )
        # BRNN Hyperparameters
        parser.add_argument(
            "--n-rnn-layers",
            action="store",
            dest="n_rnn_layers",
            default=1,
            type=check_positive,
            help="Number of layers in the RNN module.",
        )
        # if user does not put in --dataset
        if other_args and "-" not in other_args[0][0]:
            other_args.insert(0, "--dataset")

        parser = self.add_standard_args(
            parser,
            save_checkpoints=True,
            force_reset=True,
            model_save_name="brnn_model",
            learning_rate=True,
            n_epochs=True,
            batch_size=32,
            dropout=0,
            input_chunk_length=True,
            output_chunk_length=True,
            model_type=True,
            train_split=True,
            past_covariates=True,
            all_past_covariates=True,
            target_dataset=True,
            n_days=True,
            target_column=True,
            residuals=True,
            forecast_only=True,
            start=True,
            end=True,
            naive=True,
            export_pred_raw=True,
            metric=True,
        )
        ns_parser = self.parse_known_args_and_warn(
            parser,
            other_args,
            export_allowed=EXPORT_ONLY_FIGURES_ALLOWED,
        )

        if ns_parser:
            if not helpers.check_parser_input(ns_parser, self.datasets):
                return

            covariates = helpers.clean_covariates(
                ns_parser, self.datasets[ns_parser.target_dataset]
            )

            brnn_view.display_brnn_forecast(
                data=self.datasets[ns_parser.target_dataset],
                dataset_name=ns_parser.target_dataset,
                n_predict=ns_parser.n_days,
                target_column=ns_parser.target_column,
                past_covariates=covariates,
                train_split=ns_parser.train_split,
                forecast_horizon=ns_parser.n_days,
                input_chunk_length=ns_parser.input_chunk_length,
                output_chunk_length=ns_parser.output_chunk_length,
                model_type=ns_parser.model_type,
                n_rnn_layers=ns_parser.n_rnn_layers,
                dropout=ns_parser.dropout,
                batch_size=ns_parser.batch_size,
                n_epochs=ns_parser.n_epochs,
                learning_rate=ns_parser.learning_rate,
                model_save_name=ns_parser.model_save_name,
                force_reset=ns_parser.force_reset,
                save_checkpoints=ns_parser.save_checkpoints,
                export=ns_parser.export,
                residuals=ns_parser.residuals,
                forecast_only=ns_parser.forecast_only,
                start_date=ns_parser.s_start_date,
                end_date=ns_parser.s_end_date,
                naive=ns_parser.naive,
                export_pred_raw=ns_parser.export_pred_raw,
                metric=ns_parser.metric,
            )

    @log_start_end(log=logger)
    def call_trans(self, other_args: List[str]):
        parser = argparse.ArgumentParser(
            formatter_class=argparse.ArgumentDefaultsHelpFormatter,
            add_help=False,
            prog="trans",
            description="""
                Perform Transformer Forecast:
                https://unit8co.github.io/darts/generated_api/darts.models.forecasting.transformer_model.html
            """,
        )
        parser.add_argument(
            "--d-model",
            action="store",
            dest="d_model",
            default=64,
            type=check_positive,
            help="Number of expected features in inputs.",
        )
        parser.add_argument(
            "--nhead",
            action="store",
            dest="nhead",
            default=4,
            type=check_positive,
            help="Number of head in the attention mechanism.",
        )
        parser.add_argument(
            "--num_encoder_layers",
            action="store",
            dest="num_encoder_layers",
            default=3,
            type=check_positive,
            help="The number of encoder layers in the encoder.",
        )
        parser.add_argument(
            "--num_decoder_layers",
            action="store",
            dest="num_decoder_layers",
            default=3,
            type=check_positive,
            help="The number of decoder layers in the encoder.",
        )
        parser.add_argument(
            "--dim_feedforward",
            action="store",
            dest="dim_feedforward",
            default=512,
            type=check_positive,
            help="The dimension of the feedforward model.",
        )
        parser.add_argument(
            "--activation",
            action="store",
            dest="activation",
            default="relu",
            choices=["relu", "gelu"],
            type=str,
            help="Number of LSTM layers.",
        )
        if other_args and "-" not in other_args[0][0]:
            other_args.insert(0, "--dataset")

        parser = self.add_standard_args(
            parser,
            n_days=True,
            target_column=True,
            target_dataset=True,
            past_covariates=True,
            all_past_covariates=True,
            train_split=True,
            input_chunk_length=True,
            output_chunk_length=True,
            dropout=0,
            batch_size=32,
            n_epochs=True,
            model_save_name="trans_model",
            force_reset=True,
            save_checkpoints=True,
            residuals=True,
            forecast_only=True,
            start=True,
            end=True,
            naive=True,
            export_pred_raw=True,
            metric=True,
        )
        ns_parser = self.parse_known_args_and_warn(
            parser,
            other_args,
            export_allowed=EXPORT_ONLY_FIGURES_ALLOWED,
        )
        if ns_parser:
            if not helpers.check_parser_input(ns_parser, self.datasets):
                return

            covariates = helpers.clean_covariates(
                ns_parser, self.datasets[ns_parser.target_dataset]
            )

            trans_view.display_trans_forecast(
                data=self.datasets[ns_parser.target_dataset],
                dataset_name=ns_parser.target_dataset,
                n_predict=ns_parser.n_days,
                target_column=ns_parser.target_column,
                past_covariates=covariates,
                train_split=ns_parser.train_split,
                forecast_horizon=ns_parser.n_days,
                input_chunk_length=ns_parser.input_chunk_length,
                output_chunk_length=ns_parser.output_chunk_length,
                d_model=ns_parser.d_model,
                nhead=ns_parser.nhead,
                num_encoder_layers=ns_parser.num_encoder_layers,
                num_decoder_layers=ns_parser.num_decoder_layers,
                dim_feedforward=ns_parser.dim_feedforward,
                activation=ns_parser.activation,
                dropout=ns_parser.dropout,
                n_epochs=ns_parser.n_epochs,
                batch_size=ns_parser.batch_size,
                model_save_name=ns_parser.model_save_name,
                force_reset=ns_parser.force_reset,
                save_checkpoints=ns_parser.save_checkpoints,
                export=ns_parser.export,
                residuals=ns_parser.residuals,
                forecast_only=ns_parser.forecast_only,
                start_date=ns_parser.s_start_date,
                end_date=ns_parser.s_end_date,
                naive=ns_parser.naive,
                export_pred_raw=ns_parser.export_pred_raw,
                metric=ns_parser.metric,
            )

    @log_start_end(log=logger)
    def call_tft(self, other_args: List[str]):
        """Process TFT command"""
        parser = argparse.ArgumentParser(
            formatter_class=argparse.ArgumentDefaultsHelpFormatter,
            add_help=False,
            prog="tft",
            description="""
                Perform TFT forecast (Temporal Fusion Transformer):
                https://unit8co.github.io/darts/generated_api/darts.models.forecasting.tft_model.html
            """,
        )
        parser.add_argument(
            "--lstm-layers",
            action="store",
            dest="lstm_layers",
            default=1,
            type=check_positive,
            help="Number of LSTM layers.",
        )
        parser.add_argument(
            "--num-attention-heads",
            action="store",
            dest="num_attention_heads",
            default=4,
            type=check_positive,
            help="Number of attention heads.",
        )
        parser.add_argument(
            "--full-attention",
            action="store_true",
            dest="full_attention",
            default=False,
            help="Whether to apply a multi-head attention query.",
        )
        parser.add_argument(
            "--hidden-continuous-size",
            action="store",
            dest="hidden_continuous_size",
            default=8,
            type=check_positive,
            help="Default hidden size for processing continuous variables.",
        )

        # if user does not put in --dataset
        if other_args and "-" not in other_args[0][0]:
            other_args.insert(0, "--dataset")

        parser = self.add_standard_args(
            parser,
            save_checkpoints=True,
            target_dataset=True,
            n_days=True,
            force_reset=True,
            model_save_name="tft_model",
            train_split=True,
            hidden_size=16,
            batch_size=32,
            n_epochs=True,
            dropout=0.1,
            input_chunk_length=True,
            output_chunk_length=True,
            past_covariates=True,
            all_past_covariates=True,
            target_column=True,
            residuals=True,
            forecast_only=True,
            start=True,
            end=True,
            naive=True,
            export_pred_raw=True,
            metric=True,
        )
        ns_parser = self.parse_known_args_and_warn(
            parser,
            other_args,
            export_allowed=EXPORT_ONLY_FIGURES_ALLOWED,
        )

        if ns_parser:
            if not helpers.check_parser_input(ns_parser, self.datasets):
                return

            covariates = helpers.clean_covariates(
                ns_parser, self.datasets[ns_parser.target_dataset]
            )

            tft_view.display_tft_forecast(
                data=self.datasets[ns_parser.target_dataset],
                dataset_name=ns_parser.target_dataset,
                n_predict=ns_parser.n_days,
                target_column=ns_parser.target_column,
                past_covariates=covariates,
                train_split=ns_parser.train_split,
                forecast_horizon=ns_parser.n_days,
                input_chunk_length=ns_parser.input_chunk_length,
                output_chunk_length=ns_parser.output_chunk_length,
                hidden_size=ns_parser.hidden_size,
                lstm_layers=ns_parser.lstm_layers,
                num_attention_heads=ns_parser.num_attention_heads,
                full_attention=ns_parser.full_attention,
                dropout=ns_parser.dropout,
                hidden_continuous_size=ns_parser.hidden_continuous_size,
                n_epochs=ns_parser.n_epochs,
                batch_size=ns_parser.batch_size,
                model_save_name=ns_parser.model_save_name,
                force_reset=ns_parser.force_reset,
                save_checkpoints=ns_parser.save_checkpoints,
                export=ns_parser.export,
                residuals=ns_parser.residuals,
                forecast_only=ns_parser.forecast_only,
                start_date=ns_parser.s_start_date,
                end_date=ns_parser.s_end_date,
                naive=ns_parser.naive,
                export_pred_raw=ns_parser.export_pred_raw,
                metric=ns_parser.metric,
            )

    @log_start_end(log=logger)
    def call_nhits(self, other_args: List[str]):
        """Process nhits command"""
        parser = argparse.ArgumentParser(
            formatter_class=argparse.ArgumentDefaultsHelpFormatter,
            add_help=False,
            prog="nhits",
            description="""
                Perform nhits forecast:
                https://unit8co.github.io/darts/generated_api/darts.models.forecasting.tft_model.html
            """,
        )
        parser.add_argument(
            "--num-stacks",
            dest="num_stacks",
            type=check_positive,
            default=3,
            help="The number of stacks that make up the model",
        )
        parser.add_argument(
            "--num-blocks",
            dest="num_blocks",
            type=check_positive,
            default=1,
            help="The number of blocks making up every stack",
        )
        parser.add_argument(
            "--num-layers",
            dest="num_layers",
            type=check_positive,
            default=2,
            help="The number of fully connected layers",
        )
        parser.add_argument(
            "--layer_widths",
            dest="layer_widths",
            type=check_positive,
            default=512,
            help="The number of neurons in each layer",
        )
        parser.add_argument(
            "--activation",
            dest="activation",
            type=str,
            default="ReLU",
            choices=[
                "ReLU",
                "RReLU",
                "PReLU",
                "Softplus",
                "Tanh",
                "SELU",
                "LeakyReLU",
                "Sigmoid",
            ],
            help="The desired activation",
        )
        parser.add_argument(
            "--max_pool_1d",
            action="store_true",
            dest="maxpool1d",
            default=True,
            help="Whether to use max_pool_1d or AvgPool1d",
        )
        if other_args and "-" not in other_args[0][0]:
            other_args.insert(0, "--dataset")

        parser = self.add_standard_args(
            parser,
            save_checkpoints=True,
            target_dataset=True,
            n_days=True,
            force_reset=True,
            model_save_name="nhits_model",
            train_split=True,
            dropout=0.1,
            input_chunk_length=True,
            output_chunk_length=True,
            batch_size=32,
            n_epochs=True,
            past_covariates=True,
            all_past_covariates=True,
            target_column=True,
            residuals=True,
            forecast_only=True,
            start=True,
            end=True,
            naive=True,
            export_pred_raw=True,
            metric=True,
        )
        ns_parser = self.parse_known_args_and_warn(
            parser,
            other_args,
            export_allowed=EXPORT_ONLY_FIGURES_ALLOWED,
        )

        if ns_parser:
            if not helpers.check_parser_input(ns_parser, self.datasets):
                return

            covariates = helpers.clean_covariates(
                ns_parser, self.datasets[ns_parser.target_dataset]
            )

            nhits_view.display_nhits_forecast(
                data=self.datasets[ns_parser.target_dataset],
                dataset_name=ns_parser.target_dataset,
                n_predict=ns_parser.n_days,
                target_column=ns_parser.target_column,
                past_covariates=covariates,
                train_split=ns_parser.train_split,
                forecast_horizon=ns_parser.n_days,
                input_chunk_length=ns_parser.input_chunk_length,
                output_chunk_length=ns_parser.output_chunk_length,
                num_stacks=ns_parser.num_stacks,
                num_blocks=ns_parser.num_blocks,
                num_layers=ns_parser.num_layers,
                layer_widths=ns_parser.layer_widths,
                activation=ns_parser.activation,
                max_pool_1d=ns_parser.maxpool1d,
                batch_size=ns_parser.batch_size,
                n_epochs=ns_parser.n_epochs,
                dropout=ns_parser.dropout,
                model_save_name=ns_parser.model_save_name,
                force_reset=ns_parser.force_reset,
                save_checkpoints=ns_parser.save_checkpoints,
                export=ns_parser.export,
                residuals=ns_parser.residuals,
                forecast_only=ns_parser.forecast_only,
                start_date=ns_parser.s_start_date,
                end_date=ns_parser.s_end_date,
                naive=ns_parser.naive,
                export_pred_raw=ns_parser.export_pred_raw,
<<<<<<< HEAD
            )

    @log_start_end(log=logger)
    def call_whisper(self, other_args: List[str]):
        """Utilize Whisper Model to transcribe a video. Currently only supports Youtube URLS"""
        parser = argparse.ArgumentParser(
            formatter_class=argparse.ArgumentDefaultsHelpFormatter,
            add_help=False,
            prog="whisper",
            description="""
                Utilize Whisper Model to transcribe a video. Currently only supports Youtube URLS:
                https://github.com/openai/whisper
            """,
        )
        parser.add_argument(
            "--video",
            dest="video",
            type=str,
            default="",
            help="video URLs to transcribe",
        )
        parser.add_argument(
            "--model_name",
            dest="model_name",
            choices=whisper.available_models(),
            default="base",
            help="name of the Whisper model to use",
        )
        parser.add_argument(
            "--subtitles_format",
            dest="subtitles_format",
            type=str,
            choices=["vtt", "srt"],
            help="the subtitle format to output",
        )
        parser.add_argument(
            "--verbose",
            dest="verbose",
            type=str2bool,
            default=False,
            help="Whether to print out the progress and debug messages",
        )
        parser.add_argument(
            "--task",
            dest="task",
            type=str,
            choices=["transcribe", "translate"],
            help="whether to perform X->X speech recognition ('transcribe') or X->English translation ('translate')",
        )
        parser.add_argument(
            "--language",
            dest="language",
            type=str,
            default=None,
            choices=sorted(LANGUAGES.keys())
            + sorted([k.title() for k in TO_LANGUAGE_CODE.keys()]),
            help="language spoken in the audio, skip to perform language detection",
        )
        parser.add_argument(
            "--breaklines",
            dest="breaklines",
            type=int,
            default=0,
            help="Whether to break lines into a bottom-heavy pyramid shape if line length exceeds N characters. 0 disables line breaking.",
        )
        parser.add_argument(
            "--save",
            dest="save",
            type=str,
            default=USER_FORECAST_WHISPER_DIRECTORY,
            help="Directory to save the subtitles file",
        )

        parser = self.add_standard_args(
            parser,
=======
                metric=ns_parser.metric,
            )

    @log_start_end(log=logger)
    def call_anom(self, other_args: List[str]):
        """Process ANOM command"""
        parser = argparse.ArgumentParser(
            formatter_class=argparse.ArgumentDefaultsHelpFormatter,
            add_help=False,
            prog="anom",
            description="""
                Perform a Quantile Anomaly detection on a given dataset:
                https://unit8co.github.io/darts/generated_api/darts.ad.detectors.quantile_detector.html
            """,
        )

        # if user does not put in --dataset
        if other_args and "-" not in other_args[0][0]:
            other_args.insert(0, "--dataset")

        parser = self.add_standard_args(
            parser,
            train_split=True,
            target_column=True,
            target_dataset=True,
            forecast_only=True,
            start=True,
            end=True,
>>>>>>> f1a824a1
        )
        ns_parser = self.parse_known_args_and_warn(
            parser,
            other_args,
<<<<<<< HEAD
        )

        if ns_parser:

            if ns_parser.save is None:
                ns_parser.save = USER_FORECAST_WHISPER_DIRECTORY

            whisper_model.transcribe_and_summarize(
                video=ns_parser.video,
                model_name=ns_parser.model_name,
                subtitles_format=ns_parser.subtitles_format,
                verbose=ns_parser.verbose,
                task=ns_parser.task,
                language=ns_parser.language,
                breaklines=ns_parser.breaklines,
                output_dir=ns_parser.save,
=======
            export_allowed=EXPORT_ONLY_FIGURES_ALLOWED,
        )

        if ns_parser:
            if not helpers.check_parser_input(ns_parser, self.datasets):
                return

            anom_view.display_anomaly_detection(
                data=self.datasets[ns_parser.target_dataset],
                dataset_name=ns_parser.target_dataset,
                target_column=ns_parser.target_column,
                train_split=ns_parser.train_split,
                start_date=ns_parser.s_start_date,
                end_date=ns_parser.s_end_date,
>>>>>>> f1a824a1
            )<|MERGE_RESOLUTION|>--- conflicted
+++ resolved
@@ -49,24 +49,21 @@
 import pandas as pd
 import psutil
 
-<<<<<<< HEAD
+
 # ignore  pylint(ungrouped-imports)
 # pylint: disable=ungrouped-imports
-=======
+
 from openbb_terminal import feature_flags as obbff
 from openbb_terminal.common import common_model
->>>>>>> f1a824a1
+
 from openbb_terminal.core.config.paths import (
     USER_CUSTOM_IMPORTS_DIRECTORY,
-<<<<<<< HEAD
+    USER_EXPORTS_DIRECTORY,
     USER_FORECAST_WHISPER_DIRECTORY,
-=======
-    USER_EXPORTS_DIRECTORY,
->>>>>>> f1a824a1
 )
 from openbb_terminal.custom_prompt_toolkit import NestedCompleter
 from openbb_terminal.decorators import log_start_end
-<<<<<<< HEAD
+
 from openbb_terminal.helper_funcs import (
     check_positive,
     check_positive_float,
@@ -81,8 +78,7 @@
 from openbb_terminal.menu import session
 from openbb_terminal.parent_classes import BaseController
 from openbb_terminal.rich_config import console, MenuText
-=======
->>>>>>> f1a824a1
+
 from openbb_terminal.forecast import (
     anom_view,
     autoarima_view,
@@ -107,11 +103,7 @@
     tft_view,
     theta_view,
     trans_view,
-<<<<<<< HEAD
-    nhits_view,
     whisper_model,
-=======
->>>>>>> f1a824a1
 )
 from openbb_terminal.helper_funcs import (
     EXPORT_ONLY_FIGURES_ALLOWED,
@@ -184,11 +176,8 @@
         "season",
         "which",
         "nhits",
-<<<<<<< HEAD
+        "anom",
         "whisper",
-=======
-        "anom",
->>>>>>> f1a824a1
     ]
     pandas_plot_choices = [
         "line",
@@ -379,14 +368,11 @@
         mt.add_cmd("trans", self.files)
         mt.add_cmd("tft", self.files)
         mt.add_raw("\n")
-<<<<<<< HEAD
+        mt.add_info("_anomaly_")
+        mt.add_cmd("anom", self.files)
         mt.add_info("_misc_")
         mt.add_cmd("whisper", WHISPER_AVAILABLE)
-=======
-        mt.add_info("_anomaly_")
-        mt.add_cmd("anom", self.files)
->>>>>>> f1a824a1
-
+        
         console.print(text=mt.menu_text, menu="Forecast")
 
     def custom_reset(self):
@@ -3249,7 +3235,52 @@
                 end_date=ns_parser.s_end_date,
                 naive=ns_parser.naive,
                 export_pred_raw=ns_parser.export_pred_raw,
-<<<<<<< HEAD
+                metric=ns_parser.metric,
+            )
+
+    @log_start_end(log=logger)
+    def call_anom(self, other_args: List[str]):
+        """Process ANOM command"""
+        parser = argparse.ArgumentParser(
+            formatter_class=argparse.ArgumentDefaultsHelpFormatter,
+            add_help=False,
+            prog="anom",
+            description="""
+                Perform a Quantile Anomaly detection on a given dataset:
+                https://unit8co.github.io/darts/generated_api/darts.ad.detectors.quantile_detector.html
+            """,
+        )
+
+        # if user does not put in --dataset
+        if other_args and "-" not in other_args[0][0]:
+            other_args.insert(0, "--dataset")
+
+        parser = self.add_standard_args(
+            parser,
+            train_split=True,
+            target_column=True,
+            target_dataset=True,
+            forecast_only=True,
+            start=True,
+            end=True,
+        )
+        ns_parser = self.parse_known_args_and_warn(
+            parser,
+            other_args,
+            export_allowed=EXPORT_ONLY_FIGURES_ALLOWED,
+        )
+
+        if ns_parser:
+            if not helpers.check_parser_input(ns_parser, self.datasets):
+                return
+
+            anom_view.display_anomaly_detection(
+                data=self.datasets[ns_parser.target_dataset],
+                dataset_name=ns_parser.target_dataset,
+                target_column=ns_parser.target_column,
+                train_split=ns_parser.train_split,
+                start_date=ns_parser.s_start_date,
+                end_date=ns_parser.s_end_date,
             )
 
     @log_start_end(log=logger)
@@ -3325,41 +3356,10 @@
 
         parser = self.add_standard_args(
             parser,
-=======
-                metric=ns_parser.metric,
-            )
-
-    @log_start_end(log=logger)
-    def call_anom(self, other_args: List[str]):
-        """Process ANOM command"""
-        parser = argparse.ArgumentParser(
-            formatter_class=argparse.ArgumentDefaultsHelpFormatter,
-            add_help=False,
-            prog="anom",
-            description="""
-                Perform a Quantile Anomaly detection on a given dataset:
-                https://unit8co.github.io/darts/generated_api/darts.ad.detectors.quantile_detector.html
-            """,
-        )
-
-        # if user does not put in --dataset
-        if other_args and "-" not in other_args[0][0]:
-            other_args.insert(0, "--dataset")
-
-        parser = self.add_standard_args(
-            parser,
-            train_split=True,
-            target_column=True,
-            target_dataset=True,
-            forecast_only=True,
-            start=True,
-            end=True,
->>>>>>> f1a824a1
         )
         ns_parser = self.parse_known_args_and_warn(
             parser,
             other_args,
-<<<<<<< HEAD
         )
 
         if ns_parser:
@@ -3376,20 +3376,4 @@
                 language=ns_parser.language,
                 breaklines=ns_parser.breaklines,
                 output_dir=ns_parser.save,
-=======
-            export_allowed=EXPORT_ONLY_FIGURES_ALLOWED,
-        )
-
-        if ns_parser:
-            if not helpers.check_parser_input(ns_parser, self.datasets):
-                return
-
-            anom_view.display_anomaly_detection(
-                data=self.datasets[ns_parser.target_dataset],
-                dataset_name=ns_parser.target_dataset,
-                target_column=ns_parser.target_column,
-                train_split=ns_parser.train_split,
-                start_date=ns_parser.s_start_date,
-                end_date=ns_parser.s_end_date,
->>>>>>> f1a824a1
             )