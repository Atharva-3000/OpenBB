--- conflicted
+++ resolved
@@ -1,10 +1,6 @@
 [tool.poetry]
 name = "openbb-derivatives"
-<<<<<<< HEAD
-version = "1.2.3"
-=======
 version = "1.2.4"
->>>>>>> 0202079f
 description = "Derivatives extension for OpenBB"
 authors = ["OpenBB Team <hello@openbb.co>"]
 license = "AGPL-3.0-only"
