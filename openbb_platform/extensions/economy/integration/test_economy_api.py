"""Test Economy API."""

import base64

import pytest
import requests
from extensions.tests.conftest import parametrize
from openbb_core.env import Env
from openbb_core.provider.utils.helpers import get_querystring


@pytest.fixture(scope="session")
def headers():
    """Get the headers for the API request."""
    userpass = f"{Env().API_USERNAME}:{Env().API_PASSWORD}"
    userpass_bytes = userpass.encode("ascii")
    base64_bytes = base64.b64encode(userpass_bytes)

    return {"Authorization": f"Basic {base64_bytes.decode('ascii')}"}


# pylint: disable=redefined-outer-name


@parametrize(
    "params",
    [
        (
            {
                "provider": "nasdaq",
                "start_date": "2023-10-24",
                "end_date": "2023-11-03",
                "country": "united_states,japan",
            }
        ),
        (
            {
                "provider": "tradingeconomics",
                "start_date": "2023-01-01",
                "end_date": "2023-06-06",
                "country": "mexico,sweden",
                "importance": "low",
                "group": "gdp",
                "calendar_id": None,
            }
        ),
        (
            {
                "provider": "fmp",
                "start_date": "2023-10-24",
                "end_date": "2023-11-03",
            }
        ),
    ],
)
@pytest.mark.integration
def test_economy_calendar(params, headers):
    """Test the economy calendar endpoint."""
    params = {p: v for p, v in params.items() if v}

    query_str = get_querystring(params, [])
    url = f"http://0.0.0.0:8000/api/v1/economy/calendar?{query_str}"
    result = requests.get(url, headers=headers, timeout=10)
    assert isinstance(result, requests.Response)
    assert result.status_code == 200


@parametrize(
    "params",
    [
        (
            {
                "country": "spain",
                "transform": "yoy",
                "frequency": "annual",
                "harmonized": False,
                "start_date": "2020-01-01",
                "end_date": "2023-06-06",
                "provider": "fred",
            }
        ),
        (
            {
                "country": "portugal,spain",
                "transform": "period",
                "frequency": "monthly",
                "harmonized": True,
                "start_date": "2023-01-01",
                "end_date": "2023-06-06",
                "provider": "fred",
            }
        ),
        (
            {
                "country": "portugal,spain",
                "transform": "yoy",
                "frequency": "quarter",
                "harmonized": False,
                "start_date": "2020-01-01",
                "end_date": "2023-06-06",
                "provider": "oecd",
                "expenditure": "transport",
            }
        ),
    ],
)
@pytest.mark.integration
def test_economy_cpi(params, headers):
    """Test the economy CPI endpoint."""
    params = {p: v for p, v in params.items() if v}

    query_str = get_querystring(params, [])
    url = f"http://0.0.0.0:8000/api/v1/economy/cpi?{query_str}"
    result = requests.get(url, headers=headers, timeout=10)
    assert isinstance(result, requests.Response)
    assert result.status_code == 200


@parametrize(
    "params",
    [({"provider": "fmp"})],
)
@pytest.mark.integration
def test_economy_risk_premium(params, headers):
    """Test the economy risk premium endpoint."""
    params = {p: v for p, v in params.items() if v}

    query_str = get_querystring(params, [])
    url = f"http://0.0.0.0:8000/api/v1/economy/risk_premium?{query_str}"
    result = requests.get(url, headers=headers, timeout=10)
    assert isinstance(result, requests.Response)
    assert result.status_code == 200


@parametrize(
    "params",
    [
        (
            {
                "country": "united_states",
                "provider": "oecd",
                "frequency": "annual",
                "start_date": None,
                "end_date": None,
                "units": "volume",
            }
        ),
    ],
)
@pytest.mark.integration
def test_economy_gdp_forecast(params, headers):
    """Test the economy GDP forecast endpoint."""
    params = {p: v for p, v in params.items() if v}

    query_str = get_querystring(params, [])
    url = f"http://0.0.0.0:8000/api/v1/economy/gdp/forecast?{query_str}"
    result = requests.get(url, headers=headers, timeout=20)
    assert isinstance(result, requests.Response)
    assert result.status_code == 200


@parametrize(
    "params",
    [
        (
            {
                "country": "united_states",
                "start_date": "2023-01-01",
                "end_date": "2023-06-06",
                "provider": "econdb",
                "use_cache": False,
            }
        ),
        (
            {
                "country": "united_states",
                "provider": "oecd",
                "units": "level",
                "frequency": "quarter",
                "price_base": "volume",
                "start_date": "2023-01-01",
                "end_date": "2023-06-06",
            }
        ),
    ],
)
@pytest.mark.integration
def test_economy_gdp_nominal(params, headers):
    """Test the economy GDP nominal endpoint."""
    params = {p: v for p, v in params.items() if v}

    query_str = get_querystring(params, [])
    url = f"http://0.0.0.0:8000/api/v1/economy/gdp/nominal?{query_str}"
    result = requests.get(url, headers=headers, timeout=20)
    assert isinstance(result, requests.Response)
    assert result.status_code == 200


@parametrize(
    "params",
    [
        (
            {
                "country": "united_states",
                "frequency": "quarter",
                "start_date": "2023-01-01",
                "end_date": "2023-12-31",
                "provider": "oecd",
            }
        ),
        (
            {
                "country": "united_states",
                "provider": "econdb",
                "start_date": "2023-01-01",
                "end_date": "2023-12-31",
                "use_cache": False,
            }
        ),
    ],
)
@pytest.mark.integration
def test_economy_gdp_real(params, headers):
    """Test the economy GDP real endpoint."""
    params = {p: v for p, v in params.items() if v}

    query_str = get_querystring(params, [])
    url = f"http://0.0.0.0:8000/api/v1/economy/gdp/real?{query_str}"
    result = requests.get(url, headers=headers, timeout=10)
    assert isinstance(result, requests.Response)
    assert result.status_code == 200


@parametrize(
    "params",
    [
        (
            {
                "report_type": "summary",
                "frequency": "monthly",
                "country": None,
                "provider": "ecb",
            }
        ),
        (
            {
                "report_type": "direct_investment",
                "frequency": "monthly",
                "country": None,
                "provider": "ecb",
            }
        ),
        (
            {
                "report_type": "main",
                "frequency": "quarterly",
                "country": "united_states",
                "provider": "ecb",
            }
        ),
        (
            {
                "country": "united_states",
                "start_date": None,
                "end_date": None,
                "provider": "fred",
            }
        ),
    ],
)
@pytest.mark.integration
def test_economy_balance_of_payments(params, headers):
    """Test the economy balance of payments endpoint."""
    params = {p: v for p, v in params.items() if v}

    query_str = get_querystring(params, [])
    url = f"http://0.0.0.0:8000/api/v1/economy/balance_of_payments?{query_str}"
    result = requests.get(url, headers=headers, timeout=10)
    assert isinstance(result, requests.Response)
    assert result.status_code == 200


@parametrize(
    "params",
    [
        (
            {
                "query": None,
                "is_release": False,
                "release_id": 15,
                "offset": 0,
                "limit": 1000,
                "filter_variable": "frequency",
                "filter_value": "Monthly",
                "tag_names": "nsa",
                "exclude_tag_names": None,
                "series_id": None,
                "provider": "fred",
            }
        ),
        (
            {
                "query": "GDP",
                "is_release": True,
                "release_id": None,
                "offset": 0,
                "limit": 1000,
                "filter_variable": None,
                "filter_value": None,
                "tag_names": None,
                "exclude_tag_names": None,
                "series_id": None,
                "provider": "fred",
            }
        ),
        (
            {
                "query": None,
                "is_release": False,
                "release_id": None,
                "offset": None,
                "limit": None,
                "filter_variable": None,
                "filter_value": None,
                "tag_names": None,
                "exclude_tag_names": None,
                "series_id": None,
                "provider": "fred",
            }
        ),
        (
            {
                "query": None,
                "is_release": False,
                "release_id": None,
                "offset": None,
                "limit": None,
                "filter_variable": None,
                "filter_value": None,
                "tag_names": None,
                "exclude_tag_names": None,
                "series_id": "NYICLAIMS",
                "provider": "fred",
            }
        ),
    ],
)
@pytest.mark.integration
def test_economy_fred_search(params, headers):
    """Test the economy FRED search endpoint."""
    params = {p: v for p, v in params.items() if v}

    query_str = get_querystring(params, [])
    url = f"http://0.0.0.0:8000/api/v1/economy/fred_search?{query_str}"
    result = requests.get(url, headers=headers, timeout=10)
    assert isinstance(result, requests.Response)
    assert result.status_code == 200


@parametrize(
    "params",
    [
        (
            {
                "symbol": "SP500",
                "start_date": None,
                "end_date": None,
                "limit": 10000,
                "frequency": "q",
                "aggregation_method": "eop",
                "transform": "chg",
                "provider": "fred",
            }
        ),
        (
            {
                "symbol": "FEDFUNDS",
                "start_date": None,
                "end_date": None,
                "limit": 10000,
                "all_pages": True,
                "provider": "intrinio",
                "sleep": None,
            }
        ),
    ],
)
@pytest.mark.integration
def test_economy_fred_series(params, headers):
    """Test the economy FRED series endpoint."""
    params = {p: v for p, v in params.items() if v}

    query_str = get_querystring(params, [])
    url = f"http://0.0.0.0:8000/api/v1/economy/fred_series?{query_str}"
    result = requests.get(url, headers=headers, timeout=10)
    assert isinstance(result, requests.Response)
    assert result.status_code == 200


@parametrize(
    "params",
    [
        ({"start_date": "2023-01-01", "end_date": "2023-06-06", "adjusted": True}),
        (
            {
                "provider": "federal_reserve",
                "start_date": "2023-01-01",
                "end_date": "2023-06-06",
                "adjusted": True,
            }
        ),
    ],
)
@pytest.mark.integration
def test_economy_money_measures(params, headers):
    """Test the economy money measures endpoint."""
    params = {p: v for p, v in params.items() if v}

    query_str = get_querystring(params, [])
    url = f"http://0.0.0.0:8000/api/v1/economy/money_measures?{query_str}"
    result = requests.get(url, headers=headers, timeout=10)
    assert isinstance(result, requests.Response)
    assert result.status_code == 200


@parametrize(
    "params",
    [
        (
            {
                "country": "united_states",
                "sex": "total",
                "frequency": "monthly",
                "age": "total",
                "seasonal_adjustment": True,
                "provider": "oecd",
                "start_date": "2023-01-01",
                "end_date": "2023-06-06",
            }
        ),
    ],
)
@pytest.mark.integration
def test_economy_unemployment(params, headers):
    """Test the economy unemployment endpoint."""
    params = {p: v for p, v in params.items() if v}

    query_str = get_querystring(params, [])
    url = f"http://0.0.0.0:8000/api/v1/economy/unemployment?{query_str}"
    result = requests.get(url, headers=headers, timeout=10)
    assert isinstance(result, requests.Response)
    assert result.status_code == 200


@parametrize(
    "params",
    [
        (
            {
                "country": "united_states",
                "adjustment": "amplitude",
                "growth_rate": False,
                "provider": "oecd",
                "start_date": "2023-01-01",
                "end_date": "2023-06-06",
            }
        ),
    ],
)
@pytest.mark.integration
def test_economy_composite_leading_indicator(params, headers):
    """Test the economy composite leading indicator endpoint."""
    params = {p: v for p, v in params.items() if v}

    query_str = get_querystring(params, [])
    url = f"http://0.0.0.0:8000/api/v1/economy/composite_leading_indicator?{query_str}"
    result = requests.get(url, headers=headers, timeout=10)
    assert isinstance(result, requests.Response)
    assert result.status_code == 200


@parametrize(
    "params",
    [
        ({"start_date": "2023-01-01", "end_date": "2023-06-06", "provider": "oecd"}),
        (
            {
                "country": "united_states",
                "frequency": "monthly",
                "provider": "oecd",
                "start_date": "2023-01-01",
                "end_date": "2023-06-06",
            }
        ),
    ],
)
@pytest.mark.integration
def test_economy_short_term_interest_rate(params, headers):
    """Test the economy short term interest rate endpoint."""
    params = {p: v for p, v in params.items() if v}

    query_str = get_querystring(params, [])
    url = f"http://0.0.0.0:8000/api/v1/economy/short_term_interest_rate?{query_str}"
    result = requests.get(url, headers=headers, timeout=30)
    assert isinstance(result, requests.Response)
    assert result.status_code == 200


@parametrize(
    "params",
    [
        ({"start_date": "2023-01-01", "end_date": "2023-06-06", "provider": "oecd"}),
        (
            {
                "country": "united_states",
                "frequency": "monthly",
                "provider": "oecd",
                "start_date": "2023-01-01",
                "end_date": "2023-06-06",
            }
        ),
    ],
)
@pytest.mark.integration
def test_economy_long_term_interest_rate(params, headers):
    """Test the economy long term interest rate endpoint."""
    params = {p: v for p, v in params.items() if v}

    query_str = get_querystring(params, [])
    url = f"http://0.0.0.0:8000/api/v1/economy/long_term_interest_rate?{query_str}"
    result = requests.get(url, headers=headers, timeout=10)
    assert isinstance(result, requests.Response)
    assert result.status_code == 200


@parametrize(
    argnames="params",
    argvalues=[
        (
            {
                "symbol": "156241",
                "is_series_group": True,
                "start_date": "2000-01-01",
                "end_date": None,
                "frequency": "w",
                "units": "Number",
                "region_type": "state",
                "season": "nsa",
                "aggregation_method": "eop",
                "transform": "ch1",
                "provider": "fred",
                "limit": None,
            }
        ),
        (
            {
                "symbol": "CAICLAIMS",
                "is_series_group": False,
                "start_date": "1990-01-01",
                "end_date": "2010-01-01",
                "frequency": None,
                "units": None,
                "region_type": None,
                "season": None,
                "aggregation_method": None,
                "transform": None,
                "provider": "fred",
                "limit": None,
            }
        ),
    ],
)
@pytest.mark.integration
def test_economy_fred_regional(params, headers):
    """Test the economy FRED regional endpoint."""
    params = {p: v for p, v in params.items() if v}

    query_str = get_querystring(params, [])
    url = f"http://0.0.0.0:8000/api/v1/economy/fred_regional?{query_str}"
    result = requests.get(url, headers=headers, timeout=10)
    assert isinstance(result, requests.Response)
    assert result.status_code == 200


@parametrize(
    "params",
    [
        (
            {
                "provider": "econdb",
                "country": "us,uk,jp",
                "symbol": "GDP,GDEBT",
                "transform": None,
                "start_date": "2022-01-01",
                "end_date": "2024-01-01",
                "use_cache": False,
                "frequency": None,
            }
        ),
        (
            {
                "provider": "econdb",
                "country": None,
                "symbol": "MAIN",
                "transform": None,
                "start_date": "2022-01-01",
                "end_date": "2024-01-01",
                "use_cache": False,
                "frequency": "quarter",
            }
        ),
    ],
)
@pytest.mark.integration
def test_economy_indicators(params, headers):
    """Test the economy indicators."""
    params = {p: v for p, v in params.items() if v}

    query_str = get_querystring(params, [])
    url = f"http://0.0.0.0:8000/api/v1/economy/indicators?{query_str}"
    result = requests.get(url, headers=headers, timeout=20)
    assert isinstance(result, requests.Response)
    assert result.status_code == 200


@parametrize(
    "params",
    [
        ({"provider": "econdb", "use_cache": False}),
    ],
)
@pytest.mark.integration
def test_economy_available_indicators(params, headers):
    """Test the economy available indicators."""
    params = {p: v for p, v in params.items() if v}

    query_str = get_querystring(params, [])
    url = f"http://0.0.0.0:8000/api/v1/economy/available_indicators?{query_str}"
    result = requests.get(url, headers=headers, timeout=5)
    assert isinstance(result, requests.Response)
    assert result.status_code == 200


@parametrize(
    "params",
    [
        (
            {
                "provider": "econdb",
                "country": "us,uk,jp",
                "latest": True,
                "use_cache": False,
            }
        ),
    ],
)
@pytest.mark.integration
def test_economy_country_profile(params, headers):
    """Test the economy country profile."""
    params = {p: v for p, v in params.items() if v}

    query_str = get_querystring(params, [])
    url = f"http://0.0.0.0:8000/api/v1/economy/country_profile?{query_str}"
    result = requests.get(url, headers=headers, timeout=30)
    assert isinstance(result, requests.Response)
    assert result.status_code == 200


@parametrize(
    "params",
    [
        (
            {
                "date": None,
                "provider": "federal_reserve",
                "holding_type": "all_treasury",
                "summary": False,
                "monthly": False,
                "cusip": None,
                "wam": False,
            }
        ),
        (
            {
                "date": None,
                "provider": "federal_reserve",
                "holding_type": "all_agency",
                "summary": False,
                "monthly": False,
                "cusip": None,
                "wam": True,
            }
        ),
    ],
)
@pytest.mark.integration
def test_economy_central_bank_holdings(params, headers):
    """Test the economy central bank holdings."""
    params = {p: v for p, v in params.items() if v}

    query_str = get_querystring(params, [])
    url = f"http://0.0.0.0:8000/api/v1/economy/central_bank_holdings?{query_str}"
    result = requests.get(url, headers=headers, timeout=5)
    assert isinstance(result, requests.Response)
    assert result.status_code == 200


@parametrize(
    "params",
    [
        (
            {
                "country": "united_states,united_kingdom",
                "frequency": "monthly",
                "provider": "oecd",
                "start_date": "2022-01-01",
                "end_date": "2024-04-01",
            }
        ),
    ],
)
@pytest.mark.integration
def test_economy_share_price_index(params, headers):
    """Test the economy share price index."""
    params = {p: v for p, v in params.items() if v}

    query_str = get_querystring(params, [])
    url = f"http://0.0.0.0:8000/api/v1/economy/share_price_index?{query_str}"
    result = requests.get(url, headers=headers, timeout=10)
    assert isinstance(result, requests.Response)
    assert result.status_code == 200


@parametrize(
    "params",
    [
        (
            {
                "country": "united_states,united_kingdom",
                "frequency": "quarter",
                "provider": "oecd",
                "start_date": "2022-01-01",
                "end_date": "2024-04-01",
                "transform": "index",
            }
        ),
    ],
)
@pytest.mark.integration
def test_economy_house_price_index(params, headers):
    """Test the economy house price index."""
    params = {p: v for p, v in params.items() if v}

    query_str = get_querystring(params, [])
    url = f"http://0.0.0.0:8000/api/v1/economy/house_price_index?{query_str}"
    result = requests.get(url, headers=headers, timeout=10)
    assert isinstance(result, requests.Response)
    assert result.status_code == 200


@parametrize(
    "params",
    [
        (
            {
                "country": "united_states,united_kingdom",
                "frequency": "monthly",
                "provider": "oecd",
                "start_date": "2022-01-01",
                "end_date": "2024-04-01",
            }
        ),
    ],
)
@pytest.mark.integration
def test_economy_immediate_interest_rate(params, headers):
    """Test the economy immediate_interest_rate."""
    params = {p: v for p, v in params.items() if v}

    query_str = get_querystring(params, [])
    url = f"http://0.0.0.0:8000/api/v1/economy/immediate_interest_rate?{query_str}"
    result = requests.get(url, headers=headers, timeout=10)
    assert isinstance(result, requests.Response)
    assert result.status_code == 200


@parametrize(
    "params",
    [
        (
            {
                "country": "united_states",
<<<<<<< HEAD
=======
                "frequency": "monthly",
                "provider": "oecd",
                "start_date": "2023-01-01",
                "end_date": "2023-06-06",
                "duration": "long",
            }
        ),
    ],
)
@pytest.mark.integration
def test_economy_interest_rates(params, headers):
    """Test the economy interest rates endpoint."""
    params = {p: v for p, v in params.items() if v}

    query_str = get_querystring(params, [])
    url = f"http://0.0.0.0:8000/api/v1/economy/interest_rates?{query_str}"
    result = requests.get(url, headers=headers, timeout=30)
    assert isinstance(result, requests.Response)
    assert result.status_code == 200


@parametrize(
    "params",
    [
        (
            {
                "country": "united_states",
>>>>>>> 3e24fd6b
                "item": "meats",
                "region": "all_city",
                "frequency": "annual",
                "provider": "fred",
                "start_date": "2022-01-01",
                "end_date": "2024-04-01",
                "transform": "pc1",
            }
        ),
    ],
)
@pytest.mark.integration
def test_economy_retail_prices(params, headers):
    """Test the economy retail_prices."""
    params = {p: v for p, v in params.items() if v}

    query_str = get_querystring(params, [])
    url = f"http://0.0.0.0:8000/api/v1/economy/retail_prices?{query_str}"
    result = requests.get(url, headers=headers, timeout=10)
    assert isinstance(result, requests.Response)
    assert result.status_code == 200


@parametrize(
    "params",
    [
        (
            {
                "frequency": None,
                "provider": "fred",
                "start_date": "2022-01-01",
                "end_date": "2024-04-01",
                "transform": None,
                "aggregation_method": None,
            }
        ),
    ],
)
@pytest.mark.integration
def test_economy_survey_university_of_michigan(params, headers):
    """Test the economy survey university_of_michigan endpoint."""
    params = {p: v for p, v in params.items() if v}

    query_str = get_querystring(params, [])
    url = (
        f"http://0.0.0.0:8000/api/v1/economy/survey/university_of_michigan?{query_str}"
    )
    result = requests.get(url, headers=headers, timeout=10)
    assert isinstance(result, requests.Response)
    assert result.status_code == 200


@parametrize(
    "params",
    [
        (
            {
                "category": "auto",
                "provider": "fred",
                "start_date": "2022-01-01",
                "end_date": "2024-04-01",
            }
        ),
    ],
)
@pytest.mark.integration
def test_economy_survey_sloos(params, headers):
    """Test the economy survey sloos endpoint."""
    params = {p: v for p, v in params.items() if v}

    query_str = get_querystring(params, [])
    url = f"http://0.0.0.0:8000/api/v1/economy/survey/sloos?{query_str}"
    result = requests.get(url, headers=headers, timeout=10)
    assert isinstance(result, requests.Response)
    assert result.status_code == 200


@parametrize(
    "params",
    [
        (
            {
                "provider": "fred",
                "start_date": "2024-01-01",
                "end_date": "2024-04-01",
                "transform": None,
                "aggregation_method": None,
                "frequency": None,
            }
        ),
    ],
)
@pytest.mark.integration
def test_economy_survey_economic_conditions_chicago(params, headers):
    """Test the economy survey economic_conditions_chicago endpoint."""
    params = {p: v for p, v in params.items() if v}

    query_str = get_querystring(params, [])
    url = f"http://0.0.0.0:8000/api/v1/economy/survey/economic_conditions_chicago?{query_str}"
    result = requests.get(url, headers=headers, timeout=10)
    assert isinstance(result, requests.Response)
    assert result.status_code == 200


@parametrize(
    "params",
    [
        (
            {
                "provider": "fred",
                "topic": "business_outlook,new_orders",
                "start_date": "2024-01-01",
                "end_date": "2024-04-01",
                "transform": None,
                "aggregation_method": None,
                "frequency": None,
            }
        ),
    ],
)
@pytest.mark.integration
def test_economy_survey_manufacturing_outlook_texas(params, headers):
    """Test the economy survey manufacturing outlook texas endpoint"""
    params = {p: v for p, v in params.items() if v}

    query_str = get_querystring(params, [])
    url = f"http://0.0.0.0:8000/api/v1/economy/survey/manufacturing_outlook_texas?{query_str}"
    result = requests.get(url, headers=headers, timeout=10)
    assert isinstance(result, requests.Response)
    assert result.status_code == 200


@parametrize(
    "params",
    [
        (
            {
                "provider": "federal_reserve",
                "start_date": "2024-01-01",
                "end_date": "2024-04-01",
                "category": "cmbs",
            }
        ),
    ],
)
@pytest.mark.integration
def test_economy_primary_dealer_positioning(params, headers):
    """Test the economy primary dealer positioning endpoint"""
    params = {p: v for p, v in params.items() if v}

    query_str = get_querystring(params, [])
    url = f"http://0.0.0.0:8000/api/v1/economy/primary_dealer_positioning?{query_str}"
    result = requests.get(url, headers=headers, timeout=10)
    assert isinstance(result, requests.Response)
<<<<<<< HEAD
=======
    assert result.status_code == 200


@parametrize(
    "params",
    [
        (
            {
                "provider": "fred",
                "date": "2024-06-01,2023-06-01",
                "category": "avg_earnings_hourly",
            }
        ),
    ],
)
@pytest.mark.integration
def test_economy_survey_nonfarm_payrolls(params, headers):
    """Test the economy survey nonfarm payrolls endpoint"""
    params = {p: v for p, v in params.items() if v}

    query_str = get_querystring(params, [])
    url = f"http://0.0.0.0:8000/api/v1/economy/survey/nonfarm_payrolls?{query_str}"
    result = requests.get(url, headers=headers, timeout=10)
    assert isinstance(result, requests.Response)
    assert result.status_code == 200


@parametrize(
    "params",
    [
        (
            {
                "provider": "fred",
                "date": "2024-05-01,2024-04-01,2023-05-01",
                "category": "pce_price_index",
            }
        ),
    ],
)
@pytest.mark.integration
def test_economy_pce(params, headers):
    """Test the economy pce endpoint"""
    params = {p: v for p, v in params.items() if v}

    query_str = get_querystring(params, [])
    url = f"http://0.0.0.0:8000/api/v1/economy/pce?{query_str}"
    result = requests.get(url, headers=headers, timeout=10)
    assert isinstance(result, requests.Response)
    assert result.status_code == 200


@parametrize(
    "params",
    [
        (
            {
                "provider": "fred",
                "date": None,
                "release_id": "14",
                "element_id": "7930",
            }
        ),
        (
            {
                "provider": "fred",
                "date": None,
                "release_id": "14",
                "element_id": None,
            }
        ),
    ],
)
@pytest.mark.integration
def test_economy_fred_release_table(params, headers):
    """Test the economy fred release table"""
    params = {p: v for p, v in params.items() if v}

    query_str = get_querystring(params, [])
    url = f"http://0.0.0.0:8000/api/v1/economy/fred_release_table?{query_str}"
    result = requests.get(url, headers=headers, timeout=10)
    assert isinstance(result, requests.Response)
>>>>>>> 3e24fd6b
    assert result.status_code == 200<|MERGE_RESOLUTION|>--- conflicted
+++ resolved
@@ -790,8 +790,6 @@
         (
             {
                 "country": "united_states",
-<<<<<<< HEAD
-=======
                 "frequency": "monthly",
                 "provider": "oecd",
                 "start_date": "2023-01-01",
@@ -819,7 +817,6 @@
         (
             {
                 "country": "united_states",
->>>>>>> 3e24fd6b
                 "item": "meats",
                 "region": "all_city",
                 "frequency": "annual",
@@ -974,8 +971,6 @@
     url = f"http://0.0.0.0:8000/api/v1/economy/primary_dealer_positioning?{query_str}"
     result = requests.get(url, headers=headers, timeout=10)
     assert isinstance(result, requests.Response)
-<<<<<<< HEAD
-=======
     assert result.status_code == 200
 
 
@@ -1057,5 +1052,4 @@
     url = f"http://0.0.0.0:8000/api/v1/economy/fred_release_table?{query_str}"
     result = requests.get(url, headers=headers, timeout=10)
     assert isinstance(result, requests.Response)
->>>>>>> 3e24fd6b
     assert result.status_code == 200