--- conflicted
+++ resolved
@@ -84,17 +84,6 @@
         return f"{self.__class__.__name__}\n\n" + "\n".join(items)
 
     def to_df(
-<<<<<<< HEAD
-        self, index: Optional[Union[str, None]] = "date", sort_by: Optional[str] = None
-    ) -> "DataFrame":
-        """Alias for `to_dataframe`."""
-        return self.to_dataframe(index=index, sort_by=sort_by)
-
-    def to_dataframe(
-        self, index: Optional[Union[str, None]] = "date", sort_by: Optional[str] = None
-    ) -> "DataFrame":
-        """Convert results field to pandas dataframe.
-=======
         self,
         index: Optional[Union[str, None]] = "date",
         sort_by: Optional[str] = None,
@@ -141,7 +130,6 @@
         ascending: Optional[bool] = None,
     ) -> "DataFrame":
         """Convert results field to Pandas DataFrame.
->>>>>>> 3e24fd6b
 
         Supports converting creating Pandas DataFrames from the following
         serializable data formats:
@@ -171,11 +159,7 @@
         Returns
         -------
         DataFrame
-<<<<<<< HEAD
-            Pandas dataframe.
-=======
             Pandas DataFrame.
->>>>>>> 3e24fd6b
         """
         # pylint: disable=import-outside-toplevel
         from pandas import DataFrame, concat  # noqa
@@ -221,15 +205,6 @@
             # List[BaseModel]
             elif is_list_of_basemodel(res):
                 dt: Union[List[Data], Data] = res  # type: ignore
-<<<<<<< HEAD
-                r = dt[0] if isinstance(dt, list) else dt
-                if all(
-                    prop.get("type") == "array"
-                    for prop in r.schema()["properties"].values()
-                ):
-                    sort_columns = False
-                    df = DataFrame(r.model_dump(exclude_unset=True))
-=======
                 r = dt[0] if isinstance(dt, list) and len(dt) == 1 else None  # type: ignore
                 if r and all(
                     prop.get("type") == "array"
@@ -237,7 +212,6 @@
                 ):
                     sort_columns = False
                     df = DataFrame(r.model_dump(exclude_unset=True, exclude_none=True))  # type: ignore
->>>>>>> 3e24fd6b
                 else:
                     df = basemodel_to_df(dt, index)
                     sort_columns = False
@@ -248,13 +222,6 @@
             else:
                 try:
                     df = DataFrame(res)  # type: ignore[call-overload]
-<<<<<<< HEAD
-                    # Set index, if any
-                    if df is not None and index is not None and index in df.columns:
-                        df.set_index(index, inplace=True)
-
-=======
->>>>>>> 3e24fd6b
                 except ValueError:
                     if isinstance(res, dict):
                         df = DataFrame([res])
