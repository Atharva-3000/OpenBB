--- conflicted
+++ resolved
@@ -1492,33 +1492,12 @@
                 field_type, is_required, "website"
             )
 
-<<<<<<< HEAD
-            if params_type == "QueryParams" and field in expanded_types:
-                expanded_type = DocstringGenerator.get_field_type(
-                    expanded_types[field], is_required, "website"
-                )
-                field_type = f"Union[{field_type}, {expanded_type}]"
-=======
->>>>>>> 3e24fd6b
             cleaned_description = (
                 str(field_info.description)
                 .strip().replace('"', "'")
             )  # fmt: skip
 
             extra = field_info.json_schema_extra or {}
-<<<<<<< HEAD
-
-            # Add information for the providers supporting multiple symbols
-            if params_type == "QueryParams" and extra:
-
-                providers = []
-                for p, v in extra.items():  # type: ignore[union-attr]
-                    if isinstance(v, dict) and v.get("multiple_items_allowed"):
-                        providers.append(p)
-                    elif isinstance(v, list) and "multiple_items_allowed" in v:
-                        # For backwards compatibility, before this was a list
-                        providers.append(p)
-=======
             choices = extra.get("choices")
 
             # Add information for the providers supporting multiple symbols
@@ -1533,7 +1512,6 @@
                         providers.append(p)
                     elif isinstance(v, dict) and "choices" in v:
                         choices = v.get("choices")
->>>>>>> 3e24fd6b
 
                 if providers:
                     multiple_items = ", ".join(providers)
@@ -1543,15 +1521,12 @@
                     # Manually setting to List[<field_type>] for multiple items
                     # Should be removed if TYPE_EXPANSION is updated to include this
                     field_type = f"Union[{field_type}, List[{field_type}]]"
-<<<<<<< HEAD
-=======
             elif field in expanded_types:
                 expanded_type = DocstringGenerator.get_field_type(
                     expanded_types[field], is_required, "website"
                 )
                 field_type = f"Union[{field_type}, {expanded_type}]"
 
->>>>>>> 3e24fd6b
             default_value = "" if field_info.default is PydanticUndefined else field_info.default  # fmt: skip
 
             provider_field_params.append(
@@ -1561,11 +1536,7 @@
                     "description": cleaned_description,
                     "default": default_value,
                     "optional": not is_required,
-<<<<<<< HEAD
-                    "choices": extra.get("choices"),
-=======
                     "choices": choices,
->>>>>>> 3e24fd6b
                 }
             )
 
