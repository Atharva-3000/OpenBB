--- conflicted
+++ resolved
@@ -138,13 +138,6 @@
                 extra_params=kwargs,
                 info={
                     "symbol": {
-<<<<<<< HEAD
-                        "fmp": {"multiple_items_allowed": True},
-                        "polygon": {"multiple_items_allowed": True},
-                        "tiingo": {"multiple_items_allowed": True},
-                        "yfinance": {"multiple_items_allowed": True},
-                    }
-=======
                         "fmp": {"multiple_items_allowed": True, "choices": None},
                         "polygon": {"multiple_items_allowed": True, "choices": None},
                         "tiingo": {"multiple_items_allowed": True, "choices": None},
@@ -178,7 +171,6 @@
                             ],
                         },
                     },
->>>>>>> 3e24fd6b
                 },
             )
         )