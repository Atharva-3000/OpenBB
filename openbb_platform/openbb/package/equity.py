--- conflicted
+++ resolved
@@ -524,15 +524,9 @@
                 extra_params=kwargs,
                 info={
                     "symbol": {
-<<<<<<< HEAD
-                        "fmp": {"multiple_items_allowed": True},
-                        "intrinio": {"multiple_items_allowed": True},
-                        "yfinance": {"multiple_items_allowed": True},
-=======
                         "fmp": {"multiple_items_allowed": True, "choices": None},
                         "intrinio": {"multiple_items_allowed": True, "choices": None},
                         "yfinance": {"multiple_items_allowed": True, "choices": None},
->>>>>>> 3e24fd6b
                     }
                 },
             )
