### THIS FILE IS AUTO-GENERATED. DO NOT EDIT. ###

import datetime
from typing import Literal, Optional, Union

from openbb_core.app.model.field import OpenBBField
from openbb_core.app.model.obbject import OBBject
from openbb_core.app.static.container import Container
from openbb_core.app.static.utils.decorators import exception_handler, validate
from openbb_core.app.static.utils.filters import filter_inputs
from typing_extensions import Annotated


class ROUTER_fixedincome_rate(Container):
    """/fixedincome/rate
    ameribor
    dpcredit
    ecb
    effr
    effr_forecast
    estr
    iorb
    overnight_bank_funding
    sofr
    sonia
    """

    def __repr__(self) -> str:
        return self.__doc__ or ""

    @exception_handler
    @validate
    def ameribor(
        self,
        start_date: Annotated[
            Union[datetime.date, None, str],
            OpenBBField(description="Start date of the data, in YYYY-MM-DD format."),
        ] = None,
        end_date: Annotated[
            Union[datetime.date, None, str],
            OpenBBField(description="End date of the data, in YYYY-MM-DD format."),
        ] = None,
        provider: Annotated[
            Optional[Literal["fred"]],
            OpenBBField(
                description="The provider to use, by default None. If None, the priority list configured in the settings is used. Default priority: fred."
            ),
        ] = None,
        **kwargs
    ) -> OBBject:
        """AMERIBOR.

        AMERIBOR (short for the American interbank offered rate) is a benchmark interest rate that reflects the true cost of
        short-term interbank borrowing. This rate is based on transactions in overnight unsecured loans conducted on the
        American Financial Exchange (AFX).


        Parameters
        ----------
        start_date : Union[date, None, str]
            Start date of the data, in YYYY-MM-DD format.
        end_date : Union[date, None, str]
            End date of the data, in YYYY-MM-DD format.
        provider : Optional[Literal['fred']]
            The provider to use, by default None. If None, the priority list configured in the settings is used. Default priority: fred.
        maturity : Union[Literal['all', 'overnight', 'average_30d', 'average_90d', 'term_30d', 'term_90d'], str]
            Period of AMERIBOR rate. Multiple comma separated items allowed. (provider: fred)
        frequency : Optional[Literal['a', 'q', 'm', 'w', 'wef', 'weth', 'wew', 'wetu', 'wem', 'wesu', 'wesa', 'bwew', 'bwem']]

                Frequency aggregation to convert daily data to lower frequency.
                    a = Annual
                    q = Quarterly
                    m = Monthly
                    w = Weekly
                    wef = Weekly, Ending Friday
                    weth = Weekly, Ending Thursday
                    wew = Weekly, Ending Wednesday
                    wetu = Weekly, Ending Tuesday
                    wem = Weekly, Ending Monday
                    wesu = Weekly, Ending Sunday
                    wesa = Weekly, Ending Saturday
                    bwew = Biweekly, Ending Wednesday
                    bwem = Biweekly, Ending Monday
                 (provider: fred)
        aggregation_method : Optional[Literal['avg', 'sum', 'eop']]

                A key that indicates the aggregation method used for frequency aggregation.
                    avg = Average
                    sum = Sum
                    eop = End of Period
                 (provider: fred)
        transform : Optional[Literal['chg', 'ch1', 'pch', 'pc1', 'pca', 'cch', 'cca', 'log']]

                Transformation type
                    None = No transformation
                    chg = Change
                    ch1 = Change from Year Ago
                    pch = Percent Change
                    pc1 = Percent Change from Year Ago
                    pca = Compounded Annual Rate of Change
                    cch = Continuously Compounded Rate of Change
                    cca = Continuously Compounded Annual Rate of Change
                    log = Natural Log
                 (provider: fred)

        Returns
        -------
        OBBject
            results : List[Ameribor]
                Serializable results.
            provider : Optional[Literal['fred']]
                Provider name.
            warnings : Optional[List[Warning_]]
                List of warnings.
            chart : Optional[Chart]
                Chart object.
            extra : Dict[str, Any]
                Extra info.

        Ameribor
        --------
        date : date
            The date of the data.
        symbol : Optional[str]
            Symbol representing the entity requested in the data.
        maturity : str
            Maturity length of the item.
        rate : float
            Interest rate.
        title : Optional[str]
            Title of the series.

        Examples
        --------
        >>> from openbb import obb
        >>> obb.fixedincome.rate.ameribor(provider='fred')
        >>> # The change from one year ago is applied with the transform parameter.
        >>> obb.fixedincome.rate.ameribor(maturity='all', transform='pc1', provider='fred')
        """  # noqa: E501

        return self._run(
            "/fixedincome/rate/ameribor",
            **filter_inputs(
                provider_choices={
                    "provider": self._get_provider(
                        provider,
                        "fixedincome.rate.ameribor",
                        ("fred",),
                    )
                },
                standard_params={
                    "start_date": start_date,
                    "end_date": end_date,
                },
                extra_params=kwargs,
<<<<<<< HEAD
                info={"maturity": {"fred": {"multiple_items_allowed": True}}},
=======
                info={
                    "maturity": {
                        "fred": {
                            "multiple_items_allowed": True,
                            "choices": [
                                "all",
                                "overnight",
                                "average_30d",
                                "average_90d",
                                "term_30d",
                                "term_90d",
                            ],
                        }
                    }
                },
>>>>>>> 3e24fd6b
            )
        )

    @exception_handler
    @validate
    def dpcredit(
        self,
        start_date: Annotated[
            Union[datetime.date, None, str],
            OpenBBField(description="Start date of the data, in YYYY-MM-DD format."),
        ] = None,
        end_date: Annotated[
            Union[datetime.date, None, str],
            OpenBBField(description="End date of the data, in YYYY-MM-DD format."),
        ] = None,
        provider: Annotated[
            Optional[Literal["fred"]],
            OpenBBField(
                description="The provider to use, by default None. If None, the priority list configured in the settings is used. Default priority: fred."
            ),
        ] = None,
        **kwargs
    ) -> OBBject:
        """Discount Window Primary Credit Rate.

        A bank rate is the interest rate a nation's central bank charges to its domestic banks to borrow money.
        The rates central banks charge are set to stabilize the economy.
        In the United States, the Federal Reserve System's Board of Governors set the bank rate,
        also known as the discount rate.


        Parameters
        ----------
        start_date : Union[date, None, str]
            Start date of the data, in YYYY-MM-DD format.
        end_date : Union[date, None, str]
            End date of the data, in YYYY-MM-DD format.
        provider : Optional[Literal['fred']]
            The provider to use, by default None. If None, the priority list configured in the settings is used. Default priority: fred.
        parameter : Literal['daily_excl_weekend', 'monthly', 'weekly', 'daily', 'annual']
            FRED series ID of DWPCR data. (provider: fred)

        Returns
        -------
        OBBject
            results : List[DiscountWindowPrimaryCreditRate]
                Serializable results.
            provider : Optional[Literal['fred']]
                Provider name.
            warnings : Optional[List[Warning_]]
                List of warnings.
            chart : Optional[Chart]
                Chart object.
            extra : Dict[str, Any]
                Extra info.

        DiscountWindowPrimaryCreditRate
        -------------------------------
        date : date
            The date of the data.
        rate : Optional[float]
            Discount Window Primary Credit Rate.

        Examples
        --------
        >>> from openbb import obb
        >>> obb.fixedincome.rate.dpcredit(provider='fred')
        >>> obb.fixedincome.rate.dpcredit(start_date='2023-02-01', end_date='2023-05-01', provider='fred')
        """  # noqa: E501

        return self._run(
            "/fixedincome/rate/dpcredit",
            **filter_inputs(
                provider_choices={
                    "provider": self._get_provider(
                        provider,
                        "fixedincome.rate.dpcredit",
                        ("fred",),
                    )
                },
                standard_params={
                    "start_date": start_date,
                    "end_date": end_date,
                },
                extra_params=kwargs,
            )
        )

    @exception_handler
    @validate
    def ecb(
        self,
        start_date: Annotated[
            Union[datetime.date, None, str],
            OpenBBField(description="Start date of the data, in YYYY-MM-DD format."),
        ] = None,
        end_date: Annotated[
            Union[datetime.date, None, str],
            OpenBBField(description="End date of the data, in YYYY-MM-DD format."),
        ] = None,
        interest_rate_type: Annotated[
            Literal["deposit", "lending", "refinancing"],
            OpenBBField(description="The type of interest rate."),
        ] = "lending",
        provider: Annotated[
            Optional[Literal["fred"]],
            OpenBBField(
                description="The provider to use, by default None. If None, the priority list configured in the settings is used. Default priority: fred."
            ),
        ] = None,
        **kwargs
    ) -> OBBject:
        """European Central Bank Interest Rates.

        The Governing Council of the ECB sets the key interest rates for the euro area:

        - The interest rate on the main refinancing operations (MRO), which provide
        the bulk of liquidity to the banking system.
        - The rate on the deposit facility, which banks may use to make overnight deposits with the Eurosystem.
        - The rate on the marginal lending facility, which offers overnight credit to banks from the Eurosystem.


        Parameters
        ----------
        start_date : Union[date, None, str]
            Start date of the data, in YYYY-MM-DD format.
        end_date : Union[date, None, str]
            End date of the data, in YYYY-MM-DD format.
        interest_rate_type : Literal['deposit', 'lending', 'refinancing']
            The type of interest rate.
        provider : Optional[Literal['fred']]
            The provider to use, by default None. If None, the priority list configured in the settings is used. Default priority: fred.

        Returns
        -------
        OBBject
            results : List[EuropeanCentralBankInterestRates]
                Serializable results.
            provider : Optional[Literal['fred']]
                Provider name.
            warnings : Optional[List[Warning_]]
                List of warnings.
            chart : Optional[Chart]
                Chart object.
            extra : Dict[str, Any]
                Extra info.

        EuropeanCentralBankInterestRates
        --------------------------------
        date : date
            The date of the data.
        rate : Optional[float]
            European Central Bank Interest Rate.

        Examples
        --------
        >>> from openbb import obb
        >>> obb.fixedincome.rate.ecb(provider='fred')
        >>> obb.fixedincome.rate.ecb(interest_rate_type='refinancing', provider='fred')
        """  # noqa: E501

        return self._run(
            "/fixedincome/rate/ecb",
            **filter_inputs(
                provider_choices={
                    "provider": self._get_provider(
                        provider,
                        "fixedincome.rate.ecb",
                        ("fred",),
                    )
                },
                standard_params={
                    "start_date": start_date,
                    "end_date": end_date,
                    "interest_rate_type": interest_rate_type,
                },
                extra_params=kwargs,
            )
        )

    @exception_handler
    @validate
    def effr(
        self,
        start_date: Annotated[
            Union[datetime.date, None, str],
            OpenBBField(description="Start date of the data, in YYYY-MM-DD format."),
        ] = None,
        end_date: Annotated[
            Union[datetime.date, None, str],
            OpenBBField(description="End date of the data, in YYYY-MM-DD format."),
        ] = None,
        provider: Annotated[
            Optional[Literal["federal_reserve", "fred"]],
            OpenBBField(
                description="The provider to use, by default None. If None, the priority list configured in the settings is used. Default priority: federal_reserve, fred."
            ),
        ] = None,
        **kwargs
    ) -> OBBject:
        """Fed Funds Rate.

        Get Effective Federal Funds Rate data. A bank rate is the interest rate a nation's central bank charges to its
        domestic banks to borrow money. The rates central banks charge are set to stabilize the economy.


        Parameters
        ----------
        start_date : Union[date, None, str]
            Start date of the data, in YYYY-MM-DD format.
        end_date : Union[date, None, str]
            End date of the data, in YYYY-MM-DD format.
        provider : Optional[Literal['federal_reserve', 'fred']]
            The provider to use, by default None. If None, the priority list configured in the settings is used. Default priority: federal_reserve, fred.
        frequency : Optional[Literal['a', 'q', 'm', 'w', 'wef', 'weth', 'wew', 'wetu', 'wem', 'wesu', 'wesa', 'bwew', 'bwem']]

                Frequency aggregation to convert daily data to lower frequency.
                    a = Annual
                    q = Quarterly
                    m = Monthly
                    w = Weekly
                    wef = Weekly, Ending Friday
                    weth = Weekly, Ending Thursday
                    wew = Weekly, Ending Wednesday
                    wetu = Weekly, Ending Tuesday
                    wem = Weekly, Ending Monday
                    wesu = Weekly, Ending Sunday
                    wesa = Weekly, Ending Saturday
                    bwew = Biweekly, Ending Wednesday
                    bwem = Biweekly, Ending Monday
                 (provider: fred)
        aggregation_method : Optional[Literal['avg', 'sum', 'eop']]

                A key that indicates the aggregation method used for frequency aggregation.
                    avg = Average
                    sum = Sum
                    eop = End of Period
                 (provider: fred)
        transform : Optional[Literal['chg', 'ch1', 'pch', 'pc1', 'pca', 'cch', 'cca', 'log']]

                Transformation type
                    None = No transformation
                    chg = Change
                    ch1 = Change from Year Ago
                    pch = Percent Change
                    pc1 = Percent Change from Year Ago
                    pca = Compounded Annual Rate of Change
                    cch = Continuously Compounded Rate of Change
                    cca = Continuously Compounded Annual Rate of Change
                    log = Natural Log
                 (provider: fred)
        effr_only : bool
            Return data without quantiles, target ranges, and volume. (provider: fred)

        Returns
        -------
        OBBject
            results : List[FederalFundsRate]
                Serializable results.
            provider : Optional[Literal['federal_reserve', 'fred']]
                Provider name.
            warnings : Optional[List[Warning_]]
                List of warnings.
            chart : Optional[Chart]
                Chart object.
            extra : Dict[str, Any]
                Extra info.

        FederalFundsRate
        ----------------
        date : date
            The date of the data.
        rate : float
            Effective federal funds rate.
        target_range_upper : Optional[float]
            Upper bound of the target range.
        target_range_lower : Optional[float]
            Lower bound of the target range.
        percentile_1 : Optional[float]
            1st percentile of the distribution.
        percentile_25 : Optional[float]
            25th percentile of the distribution.
        percentile_75 : Optional[float]
            75th percentile of the distribution.
        percentile_99 : Optional[float]
            99th percentile of the distribution.
        volume : Optional[float]
            The trading volume.The notional volume of transactions (Billions of $).
        intraday_low : Optional[float]
            Intraday low. This field is only present for data before 2016. (provider: federal_reserve)
        intraday_high : Optional[float]
            Intraday high. This field is only present for data before 2016. (provider: federal_reserve)
        standard_deviation : Optional[float]
            Standard deviation. This field is only present for data before 2016. (provider: federal_reserve)
        revision_indicator : Optional[str]
            Indicates a revision of the data for that date. (provider: federal_reserve)

        Examples
        --------
        >>> from openbb import obb
        >>> obb.fixedincome.rate.effr(provider='fred')
        >>> obb.fixedincome.rate.effr(effr_only=True, provider='fred')
        """  # noqa: E501

        return self._run(
            "/fixedincome/rate/effr",
            **filter_inputs(
                provider_choices={
                    "provider": self._get_provider(
                        provider,
                        "fixedincome.rate.effr",
                        ("federal_reserve", "fred"),
                    )
                },
                standard_params={
                    "start_date": start_date,
                    "end_date": end_date,
                },
                extra_params=kwargs,
            )
        )

    @exception_handler
    @validate
    def effr_forecast(
        self,
        provider: Annotated[
            Optional[Literal["fred"]],
            OpenBBField(
                description="The provider to use, by default None. If None, the priority list configured in the settings is used. Default priority: fred."
            ),
        ] = None,
        **kwargs
    ) -> OBBject:
        """Fed Funds Rate Projections.

        The projections for the federal funds rate are the value of the midpoint of the
        projected appropriate target range for the federal funds rate or the projected
        appropriate target level for the federal funds rate at the end of the specified
        calendar year or over the longer run.


        Parameters
        ----------
        provider : Optional[Literal['fred']]
            The provider to use, by default None. If None, the priority list configured in the settings is used. Default priority: fred.
        long_run : bool
            Flag to show long run projections (provider: fred)

        Returns
        -------
        OBBject
            results : List[PROJECTIONS]
                Serializable results.
            provider : Optional[Literal['fred']]
                Provider name.
            warnings : Optional[List[Warning_]]
                List of warnings.
            chart : Optional[Chart]
                Chart object.
            extra : Dict[str, Any]
                Extra info.

        PROJECTIONS
        -----------
        date : date
            The date of the data.
        range_high : Optional[float]
            High projection of rates.
        central_tendency_high : Optional[float]
            Central tendency of high projection of rates.
        median : Optional[float]
            Median projection of rates.
        range_midpoint : Optional[float]
            Midpoint projection of rates.
        central_tendency_midpoint : Optional[float]
            Central tendency of midpoint projection of rates.
        range_low : Optional[float]
            Low projection of rates.
        central_tendency_low : Optional[float]
            Central tendency of low projection of rates.

        Examples
        --------
        >>> from openbb import obb
        >>> obb.fixedincome.rate.effr_forecast(provider='fred')
        >>> obb.fixedincome.rate.effr_forecast(long_run=True, provider='fred')
        """  # noqa: E501

        return self._run(
            "/fixedincome/rate/effr_forecast",
            **filter_inputs(
                provider_choices={
                    "provider": self._get_provider(
                        provider,
                        "fixedincome.rate.effr_forecast",
                        ("fred",),
                    )
                },
                standard_params={},
                extra_params=kwargs,
            )
        )

    @exception_handler
    @validate
    def estr(
        self,
        start_date: Annotated[
            Union[datetime.date, None, str],
            OpenBBField(description="Start date of the data, in YYYY-MM-DD format."),
        ] = None,
        end_date: Annotated[
            Union[datetime.date, None, str],
            OpenBBField(description="End date of the data, in YYYY-MM-DD format."),
        ] = None,
        provider: Annotated[
            Optional[Literal["fred"]],
            OpenBBField(
                description="The provider to use, by default None. If None, the priority list configured in the settings is used. Default priority: fred."
            ),
        ] = None,
        **kwargs
    ) -> OBBject:
        """Euro Short-Term Rate.

        The euro short-term rate (€STR) reflects the wholesale euro unsecured overnight borrowing costs of banks located in
        the euro area. The €STR is published on each TARGET2 business day based on transactions conducted and settled on
        the previous TARGET2 business day (the reporting date “T”) with a maturity date of T+1 which are deemed to have been
        executed at arm's length and thus reflect market rates in an unbiased way.


        Parameters
        ----------
        start_date : Union[date, None, str]
            Start date of the data, in YYYY-MM-DD format.
        end_date : Union[date, None, str]
            End date of the data, in YYYY-MM-DD format.
        provider : Optional[Literal['fred']]
            The provider to use, by default None. If None, the priority list configured in the settings is used. Default priority: fred.
        frequency : Optional[Literal['a', 'q', 'm', 'w', 'wef', 'weth', 'wew', 'wetu', 'wem', 'wesu', 'wesa', 'bwew', 'bwem']]
            Frequency aggregation to convert daily data to lower frequency.

            a = Annual

            q = Quarterly

            m = Monthly

            w = Weekly

            d = Daily

            wef = Weekly, Ending Friday

            weth = Weekly, Ending Thursday

            wew = Weekly, Ending Wednesday

            wetu = Weekly, Ending Tuesday

            wem = Weekly, Ending Monday

            wesu = Weekly, Ending Sunday

            wesa = Weekly, Ending Saturday

            bwew = Biweekly, Ending Wednesday

            bwem = Biweekly, Ending Monday
                 (provider: fred)
        aggregation_method : Optional[Literal['avg', 'sum', 'eop']]
            A key that indicates the aggregation method used for frequency aggregation.

            avg = Average

            sum = Sum

            eop = End of Period
                 (provider: fred)
        transform : Optional[Literal['chg', 'ch1', 'pch', 'pc1', 'pca', 'cch', 'cca', 'log']]
            Transformation type

            None = No transformation

            chg = Change

            ch1 = Change from Year Ago

            pch = Percent Change

            pc1 = Percent Change from Year Ago

            pca = Compounded Annual Rate of Change

            cch = Continuously Compounded Rate of Change

            cca = Continuously Compounded Annual Rate of Change

            log = Natural Log
                 (provider: fred)

        Returns
        -------
        OBBject
            results : List[EuroShortTermRate]
                Serializable results.
            provider : Optional[Literal['fred']]
                Provider name.
            warnings : Optional[List[Warning_]]
                List of warnings.
            chart : Optional[Chart]
                Chart object.
            extra : Dict[str, Any]
                Extra info.

        EuroShortTermRate
        -----------------
        date : date
            The date of the data.
        rate : float
            Volume-weighted trimmed mean rate.
        percentile_25 : Optional[float]
            Rate at 25th percentile of volume.
        percentile_75 : Optional[float]
            Rate at 75th percentile of volume.
        volume : Optional[float]
            The trading volume. (Millions of €EUR).
        transactions : Optional[int]
            Number of transactions.
        number_of_banks : Optional[int]
            Number of active banks.
        large_bank_share_of_volume : Optional[float]
            The percent of volume attributable to the 5 largest active banks.

        Examples
        --------
        >>> from openbb import obb
        >>> obb.fixedincome.rate.estr(provider='fred')
        >>> obb.fixedincome.rate.estr(transform='ch1', provider='fred')
        """  # noqa: E501

        return self._run(
            "/fixedincome/rate/estr",
            **filter_inputs(
                provider_choices={
                    "provider": self._get_provider(
                        provider,
                        "fixedincome.rate.estr",
                        ("fred",),
                    )
                },
                standard_params={
                    "start_date": start_date,
                    "end_date": end_date,
                },
                extra_params=kwargs,
            )
        )

    @exception_handler
    @validate
    def iorb(
        self,
        start_date: Annotated[
            Union[datetime.date, None, str],
            OpenBBField(description="Start date of the data, in YYYY-MM-DD format."),
        ] = None,
        end_date: Annotated[
            Union[datetime.date, None, str],
            OpenBBField(description="End date of the data, in YYYY-MM-DD format."),
        ] = None,
        provider: Annotated[
            Optional[Literal["fred"]],
            OpenBBField(
                description="The provider to use, by default None. If None, the priority list configured in the settings is used. Default priority: fred."
            ),
        ] = None,
        **kwargs
    ) -> OBBject:
        """Interest on Reserve Balances.

        Get Interest Rate on Reserve Balances data A bank rate is the interest rate a nation's central bank charges to its
        domestic banks to borrow money. The rates central banks charge are set to stabilize the economy. In the
        United States, the Federal Reserve System's Board of Governors set the bank rate, also known as the discount rate.


        Parameters
        ----------
        start_date : Union[date, None, str]
            Start date of the data, in YYYY-MM-DD format.
        end_date : Union[date, None, str]
            End date of the data, in YYYY-MM-DD format.
        provider : Optional[Literal['fred']]
            The provider to use, by default None. If None, the priority list configured in the settings is used. Default priority: fred.

        Returns
        -------
        OBBject
            results : List[IORB]
                Serializable results.
            provider : Optional[Literal['fred']]
                Provider name.
            warnings : Optional[List[Warning_]]
                List of warnings.
            chart : Optional[Chart]
                Chart object.
            extra : Dict[str, Any]
                Extra info.

        IORB
        ----
        date : date
            The date of the data.
        rate : Optional[float]
            IORB rate.

        Examples
        --------
        >>> from openbb import obb
        >>> obb.fixedincome.rate.iorb(provider='fred')
        """  # noqa: E501

        return self._run(
            "/fixedincome/rate/iorb",
            **filter_inputs(
                provider_choices={
                    "provider": self._get_provider(
                        provider,
                        "fixedincome.rate.iorb",
                        ("fred",),
                    )
                },
                standard_params={
                    "start_date": start_date,
                    "end_date": end_date,
                },
                extra_params=kwargs,
            )
        )

    @exception_handler
    @validate
    def overnight_bank_funding(
        self,
        start_date: Annotated[
            Union[datetime.date, None, str],
            OpenBBField(description="Start date of the data, in YYYY-MM-DD format."),
        ] = None,
        end_date: Annotated[
            Union[datetime.date, None, str],
            OpenBBField(description="End date of the data, in YYYY-MM-DD format."),
        ] = None,
        provider: Annotated[
            Optional[Literal["federal_reserve", "fred"]],
            OpenBBField(
                description="The provider to use, by default None. If None, the priority list configured in the settings is used. Default priority: federal_reserve, fred."
            ),
        ] = None,
        **kwargs
    ) -> OBBject:
        """Overnight Bank Funding.

        For the United States, the overnight bank funding rate (OBFR) is calculated as a volume-weighted median of
        overnight federal funds transactions and Eurodollar transactions reported in the
        FR 2420 Report of Selected Money Market Rates.


        Parameters
        ----------
<<<<<<< HEAD
        start_date : Union[datetime.date, None, str]
            Start date of the data, in YYYY-MM-DD format.
        end_date : Union[datetime.date, None, str]
=======
        start_date : Union[date, None, str]
            Start date of the data, in YYYY-MM-DD format.
        end_date : Union[date, None, str]
>>>>>>> 3e24fd6b
            End date of the data, in YYYY-MM-DD format.
        provider : Optional[Literal['federal_reserve', 'fred']]
            The provider to use, by default None. If None, the priority list configured in the settings is used. Default priority: federal_reserve, fred.
        frequency : Optional[Literal['a', 'q', 'm', 'w', 'wef', 'weth', 'wew', 'wetu', 'wem', 'wesu', 'wesa', 'bwew', 'bwem']]

                Frequency aggregation to convert daily data to lower frequency.
                    a = Annual
                    q = Quarterly
                    m = Monthly
                    w = Weekly
                    wef = Weekly, Ending Friday
                    weth = Weekly, Ending Thursday
                    wew = Weekly, Ending Wednesday
                    wetu = Weekly, Ending Tuesday
                    wem = Weekly, Ending Monday
                    wesu = Weekly, Ending Sunday
                    wesa = Weekly, Ending Saturday
                    bwew = Biweekly, Ending Wednesday
                    bwem = Biweekly, Ending Monday
                 (provider: fred)
        aggregation_method : Optional[Literal['avg', 'sum', 'eop']]

                A key that indicates the aggregation method used for frequency aggregation.
                    avg = Average
                    sum = Sum
                    eop = End of Period
                 (provider: fred)
        transform : Optional[Literal['chg', 'ch1', 'pch', 'pc1', 'pca', 'cch', 'cca', 'log']]

                Transformation type
                    None = No transformation
                    chg = Change
                    ch1 = Change from Year Ago
                    pch = Percent Change
                    pc1 = Percent Change from Year Ago
                    pca = Compounded Annual Rate of Change
                    cch = Continuously Compounded Rate of Change
                    cca = Continuously Compounded Annual Rate of Change
                    log = Natural Log
                 (provider: fred)

        Returns
        -------
        OBBject
            results : List[OvernightBankFundingRate]
                Serializable results.
            provider : Optional[Literal['federal_reserve', 'fred']]
                Provider name.
            warnings : Optional[List[Warning_]]
                List of warnings.
            chart : Optional[Chart]
                Chart object.
            extra : Dict[str, Any]
                Extra info.

        OvernightBankFundingRate
        ------------------------
        date : date
            The date of the data.
        rate : float
            Overnight Bank Funding Rate.
        percentile_1 : Optional[float]
            1st percentile of the distribution.
        percentile_25 : Optional[float]
            25th percentile of the distribution.
        percentile_75 : Optional[float]
            75th percentile of the distribution.
        percentile_99 : Optional[float]
            99th percentile of the distribution.
        volume : Optional[float]
            The trading volume.The notional volume of transactions (Billions of $).
        revision_indicator : Optional[str]
            Indicates a revision of the data for that date. (provider: federal_reserve)

        Examples
        --------
        >>> from openbb import obb
        >>> obb.fixedincome.rate.overnight_bank_funding(provider='fred')
        """  # noqa: E501

        return self._run(
            "/fixedincome/rate/overnight_bank_funding",
            **filter_inputs(
                provider_choices={
                    "provider": self._get_provider(
                        provider,
                        "fixedincome.rate.overnight_bank_funding",
                        ("federal_reserve", "fred"),
                    )
                },
                standard_params={
                    "start_date": start_date,
                    "end_date": end_date,
                },
                extra_params=kwargs,
            )
        )

    @exception_handler
    @validate
    def sofr(
        self,
        start_date: Annotated[
            Union[datetime.date, None, str],
            OpenBBField(description="Start date of the data, in YYYY-MM-DD format."),
        ] = None,
        end_date: Annotated[
            Union[datetime.date, None, str],
            OpenBBField(description="End date of the data, in YYYY-MM-DD format."),
        ] = None,
        provider: Annotated[
            Optional[Literal["federal_reserve", "fred"]],
            OpenBBField(
                description="The provider to use, by default None. If None, the priority list configured in the settings is used. Default priority: federal_reserve, fred."
            ),
        ] = None,
        **kwargs
    ) -> OBBject:
        """Secured Overnight Financing Rate.

        The Secured Overnight Financing Rate (SOFR) is a broad measure of the cost of
        borrowing cash overnight collateralizing by Treasury securities.


        Parameters
        ----------
<<<<<<< HEAD
        start_date : Union[datetime.date, None, str]
            Start date of the data, in YYYY-MM-DD format.
        end_date : Union[datetime.date, None, str]
=======
        start_date : Union[date, None, str]
            Start date of the data, in YYYY-MM-DD format.
        end_date : Union[date, None, str]
>>>>>>> 3e24fd6b
            End date of the data, in YYYY-MM-DD format.
        provider : Optional[Literal['federal_reserve', 'fred']]
            The provider to use, by default None. If None, the priority list configured in the settings is used. Default priority: federal_reserve, fred.
        frequency : Optional[Literal['a', 'q', 'm', 'w', 'wef', 'weth', 'wew', 'wetu', 'wem', 'wesu', 'wesa', 'bwew', 'bwem']]

                Frequency aggregation to convert daily data to lower frequency.
                    a = Annual
                    q = Quarterly
                    m = Monthly
                    w = Weekly
                    wef = Weekly, Ending Friday
                    weth = Weekly, Ending Thursday
                    wew = Weekly, Ending Wednesday
                    wetu = Weekly, Ending Tuesday
                    wem = Weekly, Ending Monday
                    wesu = Weekly, Ending Sunday
                    wesa = Weekly, Ending Saturday
                    bwew = Biweekly, Ending Wednesday
                    bwem = Biweekly, Ending Monday
                 (provider: fred)
        aggregation_method : Optional[Literal['avg', 'sum', 'eop']]

                A key that indicates the aggregation method used for frequency aggregation.
                    avg = Average
                    sum = Sum
                    eop = End of Period
                 (provider: fred)
        transform : Optional[Literal['chg', 'ch1', 'pch', 'pc1', 'pca', 'cch', 'cca', 'log']]

                Transformation type
                    None = No transformation
                    chg = Change
                    ch1 = Change from Year Ago
                    pch = Percent Change
                    pc1 = Percent Change from Year Ago
                    pca = Compounded Annual Rate of Change
                    cch = Continuously Compounded Rate of Change
                    cca = Continuously Compounded Annual Rate of Change
                    log = Natural Log
                 (provider: fred)

        Returns
        -------
        OBBject
            results : List[SOFR]
                Serializable results.
            provider : Optional[Literal['federal_reserve', 'fred']]
                Provider name.
            warnings : Optional[List[Warning_]]
                List of warnings.
            chart : Optional[Chart]
                Chart object.
            extra : Dict[str, Any]
                Extra info.

        SOFR
        ----
        date : date
            The date of the data.
        rate : float
            Effective federal funds rate.
        percentile_1 : Optional[float]
            1st percentile of the distribution.
        percentile_25 : Optional[float]
            25th percentile of the distribution.
        percentile_75 : Optional[float]
            75th percentile of the distribution.
        percentile_99 : Optional[float]
            99th percentile of the distribution.
        volume : Optional[float]
            The trading volume.The notional volume of transactions (Billions of $).
        average_30d : Optional[float]
            30-Day Average SOFR (provider: fred)
        average_90d : Optional[float]
            90-Day Average SOFR (provider: fred)
        average_180d : Optional[float]
            180-Day Average SOFR (provider: fred)
        index : Optional[float]
            SOFR index as 2018-04-02 = 1 (provider: fred)

        Examples
        --------
        >>> from openbb import obb
        >>> obb.fixedincome.rate.sofr(provider='fred')
        """  # noqa: E501

        return self._run(
            "/fixedincome/rate/sofr",
            **filter_inputs(
                provider_choices={
                    "provider": self._get_provider(
                        provider,
                        "fixedincome.rate.sofr",
                        ("federal_reserve", "fred"),
                    )
                },
                standard_params={
                    "start_date": start_date,
                    "end_date": end_date,
                },
                extra_params=kwargs,
            )
        )

    @exception_handler
    @validate
    def sonia(
        self,
        start_date: Annotated[
            Union[datetime.date, None, str],
            OpenBBField(description="Start date of the data, in YYYY-MM-DD format."),
        ] = None,
        end_date: Annotated[
            Union[datetime.date, None, str],
            OpenBBField(description="End date of the data, in YYYY-MM-DD format."),
        ] = None,
        provider: Annotated[
            Optional[Literal["fred"]],
            OpenBBField(
                description="The provider to use, by default None. If None, the priority list configured in the settings is used. Default priority: fred."
            ),
        ] = None,
        **kwargs
    ) -> OBBject:
        """Sterling Overnight Index Average.

        SONIA (Sterling Overnight Index Average) is an important interest rate benchmark. SONIA is based on actual
        transactions and reflects the average of the interest rates that banks pay to borrow sterling overnight from other
        financial institutions and other institutional investors.


        Parameters
        ----------
        start_date : Union[date, None, str]
            Start date of the data, in YYYY-MM-DD format.
        end_date : Union[date, None, str]
            End date of the data, in YYYY-MM-DD format.
        provider : Optional[Literal['fred']]
            The provider to use, by default None. If None, the priority list configured in the settings is used. Default priority: fred.
        parameter : Literal['rate', 'index', '10th_percentile', '25th_percentile', '75th_percentile', '90th_percentile', 'total_nominal_value']
            Period of SONIA rate. (provider: fred)

        Returns
        -------
        OBBject
            results : List[SONIA]
                Serializable results.
            provider : Optional[Literal['fred']]
                Provider name.
            warnings : Optional[List[Warning_]]
                List of warnings.
            chart : Optional[Chart]
                Chart object.
            extra : Dict[str, Any]
                Extra info.

        SONIA
        -----
        date : date
            The date of the data.
        rate : Optional[float]
            SONIA rate.

        Examples
        --------
        >>> from openbb import obb
        >>> obb.fixedincome.rate.sonia(provider='fred')
        >>> obb.fixedincome.rate.sonia(parameter='total_nominal_value', provider='fred')
        """  # noqa: E501

        return self._run(
            "/fixedincome/rate/sonia",
            **filter_inputs(
                provider_choices={
                    "provider": self._get_provider(
                        provider,
                        "fixedincome.rate.sonia",
                        ("fred",),
                    )
                },
                standard_params={
                    "start_date": start_date,
                    "end_date": end_date,
                },
                extra_params=kwargs,
            )
        )<|MERGE_RESOLUTION|>--- conflicted
+++ resolved
@@ -153,9 +153,6 @@
                     "end_date": end_date,
                 },
                 extra_params=kwargs,
-<<<<<<< HEAD
-                info={"maturity": {"fred": {"multiple_items_allowed": True}}},
-=======
                 info={
                     "maturity": {
                         "fred": {
@@ -171,7 +168,6 @@
                         }
                     }
                 },
->>>>>>> 3e24fd6b
             )
         )
 
@@ -842,15 +838,9 @@
 
         Parameters
         ----------
-<<<<<<< HEAD
-        start_date : Union[datetime.date, None, str]
-            Start date of the data, in YYYY-MM-DD format.
-        end_date : Union[datetime.date, None, str]
-=======
         start_date : Union[date, None, str]
             Start date of the data, in YYYY-MM-DD format.
         end_date : Union[date, None, str]
->>>>>>> 3e24fd6b
             End date of the data, in YYYY-MM-DD format.
         provider : Optional[Literal['federal_reserve', 'fred']]
             The provider to use, by default None. If None, the priority list configured in the settings is used. Default priority: federal_reserve, fred.
@@ -977,15 +967,9 @@
 
         Parameters
         ----------
-<<<<<<< HEAD
-        start_date : Union[datetime.date, None, str]
-            Start date of the data, in YYYY-MM-DD format.
-        end_date : Union[datetime.date, None, str]
-=======
         start_date : Union[date, None, str]
             Start date of the data, in YYYY-MM-DD format.
         end_date : Union[date, None, str]
->>>>>>> 3e24fd6b
             End date of the data, in YYYY-MM-DD format.
         provider : Optional[Literal['federal_reserve', 'fred']]
             The provider to use, by default None. If None, the priority list configured in the settings is used. Default priority: federal_reserve, fred.
