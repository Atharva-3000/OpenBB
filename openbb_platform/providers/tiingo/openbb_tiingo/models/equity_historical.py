--- conflicted
+++ resolved
@@ -34,14 +34,10 @@
         "start_date": "startDate",
         "end_date": "endDate",
     }
-<<<<<<< HEAD
-    __json_schema_extra__ = {"symbol": {"multiple_items_allowed": True}}
-=======
     __json_schema_extra__ = {
         "symbol": {"multiple_items_allowed": True},
         "interval": {"choices": ["1m", "5m", "15m", "30m", "1h", "4h", "1d"]},
     }
->>>>>>> 3e24fd6b
 
     interval: Literal["1d", "1W", "1M", "1Y"] = Field(
         default="1d", description=QUERY_DESCRIPTIONS.get("interval", "")
