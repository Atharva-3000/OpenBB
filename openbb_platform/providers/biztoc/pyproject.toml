--- conflicted
+++ resolved
@@ -10,10 +10,7 @@
 [tool.poetry.dependencies]
 python = "^3.8"
 openbb-core = "^1.2.5"
-<<<<<<< HEAD
-=======
 requests-cache = "^1.1.0"
->>>>>>> 0202079f
 
 [build-system]
 requires = ["poetry-core"]
