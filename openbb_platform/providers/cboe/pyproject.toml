[tool.poetry]
name = "openbb-cboe"
<<<<<<< HEAD
version = "1.3.0"
=======
version = "1.3.1"
>>>>>>> 3e24fd6b
description = "CBOE extension for OpenBB"
authors = ["OpenBB Team <hello@openbb.co>"]
license = "AGPL-3.0-only"
readme = "README.md"
packages = [{ include = "openbb_cboe" }]

[tool.poetry.dependencies]
python = "^3.9"
aiohttp-client-cache = "^0.11.0"
aiosqlite = "^0.20.0"
<<<<<<< HEAD
openbb-core = "^1.3.0"
=======
openbb-core = "^1.3.1"
>>>>>>> 3e24fd6b

[build-system]
requires = ["poetry-core"]
build-backend = "poetry.core.masonry.api"

[tool.poetry.plugins."openbb_provider_extension"]
cboe = "openbb_cboe:cboe_provider"<|MERGE_RESOLUTION|>--- conflicted
+++ resolved
@@ -1,10 +1,6 @@
 [tool.poetry]
 name = "openbb-cboe"
-<<<<<<< HEAD
-version = "1.3.0"
-=======
 version = "1.3.1"
->>>>>>> 3e24fd6b
 description = "CBOE extension for OpenBB"
 authors = ["OpenBB Team <hello@openbb.co>"]
 license = "AGPL-3.0-only"
@@ -15,11 +11,7 @@
 python = "^3.9"
 aiohttp-client-cache = "^0.11.0"
 aiosqlite = "^0.20.0"
-<<<<<<< HEAD
-openbb-core = "^1.3.0"
-=======
 openbb-core = "^1.3.1"
->>>>>>> 3e24fd6b
 
 [build-system]
 requires = ["poetry-core"]
