import argparse

from gamestonk_terminal import config_terminal as cfg
from gamestonk_terminal.helper_funcs import get_flair
from gamestonk_terminal.menu import session
from gamestonk_terminal.sentiment import google_api, reddit_api, stocktwits_api
from prompt_toolkit.completion import NestedCompleter


# -----------------------------------------------------------------------------------------------------------------------
def print_sentiment():
    """ Print help """

    print("\nSentiment:")
    print("   help          show this sentiment menu again")
    print("   q             quit this menu, and shows back to main menu")
    print("   quit          quit to abandon program")
    print("")
    print("Reddit:")
    print("   wsb           show what WSB gang is up to in subreddit wallstreetbets")
    print("   watchlist     show other users watchlist")
    print("   popular       show popular tickers")
    print(
        "   spac_c        show other users spacs announcements from subreddit SPACs community"
    )
    print("   spac          show other users spacs announcements from other subs")
    print("")
    print("Stocktwits:")
    print("   bullbear      estimate quick sentiment from last 30 messages on board")
    print("   messages      output up to the 30 last messages on the board")
    print("   trending      trending stocks")
    print("   stalker       stalk stocktwits user's last messages")
    print("")
    print("Twitter:")
    print("   infer         infer about stock's sentiment from latest tweets")
    print("   sentiment     in-depth sentiment prediction from tweets over time")
    print("")
    print("Google:")
    print("   mentions      interest over time based on stock's mentions")
    print("   regions       regions that show highest interest in stock")
    print("   queries       top related queries with this stock")
    print("   rise          top rising related queries with stock")
    print("")

    return


# ---------------------------------------------------- MENU ----------------------------------------------------
def sen_menu(s_ticker, s_start):

    # Add list of arguments that the discovery parser accepts
<<<<<<< HEAD
    sen_parser = argparse.ArgumentParser(add_help=False, prog="sen")
    sen_parser.add_argument(
        "cmd",
        choices=[
            "help",
            "q",
            "quit",
            "watchlist",
            "spac",
            "spac_c",
            "wsb",
            "popular",
            "bullbear",
            "messages",
            "trending",
            "stalker",
            "infer",
            "sentiment",
            "mentions",
            "regions",
            "queries",
            "rise",
        ],
    )
=======
    sen_parser = argparse.ArgumentParser(prog="sen", add_help=False)
    choices = [
        "help",
        "q",
        "quit",
        "watchlist",
        "spac",
        "spac_c",
        "wsb",
        "popular",
        "bullbear",
        "messages",
        "trending",
        "stalker",
        "infer",
        "sentiment",
        "mentions",
        "regions",
        "queries",
        "rise",
    ]
    sen_parser.add_argument("cmd", choices=choices)
    completer = NestedCompleter.from_nested_dict({c: None for c in choices})
>>>>>>> 5d54918e

    print_sentiment()

    # Loop forever and ever
    while True:
        # Get input command from user
        if session:
            as_input = session.prompt(
                f"{get_flair()} (sen)> ",
                completer=completer,
            )
        else:
            as_input = input(f"{get_flair()} (sen)> ")

        # Parse sentiment command of the list of possible commands
        try:
            (ns_known_args, l_args) = sen_parser.parse_known_args(as_input.split())

        except SystemExit:
            print("The command selected doesn't exist\n")
            continue

        if ns_known_args.cmd == "help":
            print_sentiment()

        elif ns_known_args.cmd == "q":
            # Just leave the DISC menu
            return False

        elif ns_known_args.cmd == "quit":
            # Abandon the program
            return True

        # ---------------------------------------------------- REDDIT ---------------------------------------------------
        elif ns_known_args.cmd == "watchlist":
            reddit_api.watchlist(l_args)

        elif ns_known_args.cmd == "spac":
            reddit_api.spac(l_args)

        elif ns_known_args.cmd == "spac_c":
            reddit_api.spac_community(l_args)

        elif ns_known_args.cmd == "wsb":
            reddit_api.wsb_community(l_args)

        elif ns_known_args.cmd == "popular":
            reddit_api.popular_tickers(l_args)

        # ---------------------------------------------------- STOCKTWITS -----------------------------------------------
        elif ns_known_args.cmd == "bullbear":
            stocktwits_api.bullbear(l_args, s_ticker)

        elif ns_known_args.cmd == "messages":
            stocktwits_api.messages(l_args, s_ticker)

        elif ns_known_args.cmd == "trending":
            stocktwits_api.trending(l_args)

        elif ns_known_args.cmd == "stalker":
            stocktwits_api.stalker(l_args)

        # ----------------------------------------------------- TWITTER -------------------------------------------------
        elif ns_known_args.cmd == "infer":
            if not cfg.ENABLE_PREDICT:
                print("Predict is not enabled in config_terminal.py")
                print("Twitter inference menu is disabled")
                print("")
                continue

            try:
                # pylint: disable=import-outside-toplevel
                from gamestonk_terminal.sentiment import twitter_api
            except ModuleNotFoundError as e:
                print("One of the optional packages seems to be missing")
                print("Optional packages need to be installed")
                print(e)
                print("")
                continue
            except Exception as e:
                print(e)
                print("")
                continue

            twitter_api.inference(l_args, s_ticker)

        elif ns_known_args.cmd == "sentiment":
            if not cfg.ENABLE_PREDICT:
                print("Predict is not enabled in config_terminal.py")
                print("Twitter sentiment menu is disabled")
                print("")
                continue

            try:
                # pylint: disable=import-outside-toplevel
                from gamestonk_terminal.sentiment import twitter_api
            except ModuleNotFoundError as e:
                print("One of the optional packages seems to be missing")
                print("Optional packages need to be installed")
                print(e)
                print("")
                continue
            except Exception as e:
                print(e)
                print("")
                continue

            twitter_api.sentiment(l_args, s_ticker)

        # ----------------------------------------------------- GOOGLE ---------------------------------------------------
        elif ns_known_args.cmd == "mentions":
            google_api.mentions(l_args, s_ticker, s_start)

        elif ns_known_args.cmd == "regions":
            google_api.regions(l_args, s_ticker)

        elif ns_known_args.cmd == "queries":
            google_api.queries(l_args, s_ticker)

        elif ns_known_args.cmd == "rise":
            google_api.rise(l_args, s_ticker)

        # ------------------------------------------------------------------------------------------------------------
        else:
            print("Command not recognized!")<|MERGE_RESOLUTION|>--- conflicted
+++ resolved
@@ -49,32 +49,6 @@
 def sen_menu(s_ticker, s_start):
 
     # Add list of arguments that the discovery parser accepts
-<<<<<<< HEAD
-    sen_parser = argparse.ArgumentParser(add_help=False, prog="sen")
-    sen_parser.add_argument(
-        "cmd",
-        choices=[
-            "help",
-            "q",
-            "quit",
-            "watchlist",
-            "spac",
-            "spac_c",
-            "wsb",
-            "popular",
-            "bullbear",
-            "messages",
-            "trending",
-            "stalker",
-            "infer",
-            "sentiment",
-            "mentions",
-            "regions",
-            "queries",
-            "rise",
-        ],
-    )
-=======
     sen_parser = argparse.ArgumentParser(prog="sen", add_help=False)
     choices = [
         "help",
@@ -98,7 +72,6 @@
     ]
     sen_parser.add_argument("cmd", choices=choices)
     completer = NestedCompleter.from_nested_dict({c: None for c in choices})
->>>>>>> 5d54918e
 
     print_sentiment()
 
