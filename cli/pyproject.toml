--- conflicted
+++ resolved
@@ -27,9 +27,5 @@
 pywry = "^0.6.2"
 
 [build-system]
-<<<<<<< HEAD
-requires = ["poetry-core"]
-=======
 requires = ["poetry-core>=1.0.0"]
->>>>>>> 586df540
 build-backend = "poetry.core.masonry.api"